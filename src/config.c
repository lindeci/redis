/* Configuration file parsing and CONFIG GET/SET commands implementation.
 *
 * Copyright (c) 2009-2012, Salvatore Sanfilippo <antirez at gmail dot com>
 * All rights reserved.
 *
 * Redistribution and use in source and binary forms, with or without
 * modification, are permitted provided that the following conditions are met:
 *
 *   * Redistributions of source code must retain the above copyright notice,
 *     this list of conditions and the following disclaimer.
 *   * Redistributions in binary form must reproduce the above copyright
 *     notice, this list of conditions and the following disclaimer in the
 *     documentation and/or other materials provided with the distribution.
 *   * Neither the name of Redis nor the names of its contributors may be used
 *     to endorse or promote products derived from this software without
 *     specific prior written permission.
 *
 * THIS SOFTWARE IS PROVIDED BY THE COPYRIGHT HOLDERS AND CONTRIBUTORS "AS IS"
 * AND ANY EXPRESS OR IMPLIED WARRANTIES, INCLUDING, BUT NOT LIMITED TO, THE
 * IMPLIED WARRANTIES OF MERCHANTABILITY AND FITNESS FOR A PARTICULAR PURPOSE
 * ARE DISCLAIMED. IN NO EVENT SHALL THE COPYRIGHT OWNER OR CONTRIBUTORS BE
 * LIABLE FOR ANY DIRECT, INDIRECT, INCIDENTAL, SPECIAL, EXEMPLARY, OR
 * CONSEQUENTIAL DAMAGES (INCLUDING, BUT NOT LIMITED TO, PROCUREMENT OF
 * SUBSTITUTE GOODS OR SERVICES; LOSS OF USE, DATA, OR PROFITS; OR BUSINESS
 * INTERRUPTION) HOWEVER CAUSED AND ON ANY THEORY OF LIABILITY, WHETHER IN
 * CONTRACT, STRICT LIABILITY, OR TORT (INCLUDING NEGLIGENCE OR OTHERWISE)
 * ARISING IN ANY WAY OUT OF THE USE OF THIS SOFTWARE, EVEN IF ADVISED OF THE
 * POSSIBILITY OF SUCH DAMAGE.
 */

#include "server.h"
#include "cluster.h"

#include <fcntl.h>
#include <sys/stat.h>

/*-----------------------------------------------------------------------------
 * Config file name-value maps.
 *----------------------------------------------------------------------------*/

typedef struct configEnum {
    const char *name;
    const int val;
} configEnum;

configEnum maxmemory_policy_enum[] = {
    {"volatile-lru", MAXMEMORY_VOLATILE_LRU},
    {"volatile-lfu", MAXMEMORY_VOLATILE_LFU},
    {"volatile-random",MAXMEMORY_VOLATILE_RANDOM},
    {"volatile-ttl",MAXMEMORY_VOLATILE_TTL},
    {"allkeys-lru",MAXMEMORY_ALLKEYS_LRU},
    {"allkeys-lfu",MAXMEMORY_ALLKEYS_LFU},
    {"allkeys-random",MAXMEMORY_ALLKEYS_RANDOM},
    {"noeviction",MAXMEMORY_NO_EVICTION},
    {NULL, 0}
};

configEnum syslog_facility_enum[] = {
    {"user",    LOG_USER},
    {"local0",  LOG_LOCAL0},
    {"local1",  LOG_LOCAL1},
    {"local2",  LOG_LOCAL2},
    {"local3",  LOG_LOCAL3},
    {"local4",  LOG_LOCAL4},
    {"local5",  LOG_LOCAL5},
    {"local6",  LOG_LOCAL6},
    {"local7",  LOG_LOCAL7},
    {NULL, 0}
};

configEnum loglevel_enum[] = {
    {"debug", LL_DEBUG},
    {"verbose", LL_VERBOSE},
    {"notice", LL_NOTICE},
    {"warning", LL_WARNING},
    {NULL,0}
};

configEnum supervised_mode_enum[] = {
    {"upstart", SUPERVISED_UPSTART},
    {"systemd", SUPERVISED_SYSTEMD},
    {"auto", SUPERVISED_AUTODETECT},
    {"no", SUPERVISED_NONE},
    {NULL, 0}
};

configEnum aof_fsync_enum[] = {
    {"everysec", AOF_FSYNC_EVERYSEC},
    {"always", AOF_FSYNC_ALWAYS},
    {"no", AOF_FSYNC_NO},
    {NULL, 0}
};

configEnum repl_diskless_load_enum[] = {
    {"disabled", REPL_DISKLESS_LOAD_DISABLED},
    {"on-empty-db", REPL_DISKLESS_LOAD_WHEN_DB_EMPTY},
    {"swapdb", REPL_DISKLESS_LOAD_SWAPDB},
    {NULL, 0}
};

/* Output buffer limits presets. */
clientBufferLimitsConfig clientBufferLimitsDefaults[CLIENT_TYPE_OBUF_COUNT] = {
    {0, 0, 0}, /* normal */
    {1024*1024*256, 1024*1024*64, 60}, /* slave */
    {1024*1024*32, 1024*1024*8, 60}  /* pubsub */
};

/* Configuration values that require no special handling to set, get, load or 
 * rewrite. */
typedef struct configYesNo {
    const char *name; /* The user visible name of this config */
    const char *alias; /* An alias that can also be used for this config */
    int *config; /* The pointer to the server config this value is stored in */
    const int modifiable; /* Can this value be updated by CONFIG SET? */
    const int default_value; /* The default value of the config on rewrite */
} configYesNo;

configYesNo configs_yesno[] = {
    /* Non-Modifiable */
    {"rdbchecksum",NULL,&server.rdb_checksum,0,CONFIG_DEFAULT_RDB_CHECKSUM},
    {"daemonize",NULL,&server.daemonize,0,0},
    {"io-threads-do-reads",NULL,&server.io_threads_do_reads, 0, CONFIG_DEFAULT_IO_THREADS_DO_READS},
    {"always-show-logo",NULL,&server.always_show_logo,0,CONFIG_DEFAULT_ALWAYS_SHOW_LOGO},
    /* Modifiable */
    {"protected-mode",NULL,&server.protected_mode,1,CONFIG_DEFAULT_PROTECTED_MODE},
    {"rdbcompression",NULL,&server.rdb_compression,1,CONFIG_DEFAULT_RDB_COMPRESSION},
    {"activerehashing",NULL,&server.activerehashing,1,CONFIG_DEFAULT_ACTIVE_REHASHING},
    {"stop-writes-on-bgsave-error",NULL,&server.stop_writes_on_bgsave_err,1,CONFIG_DEFAULT_STOP_WRITES_ON_BGSAVE_ERROR},
    {"dynamic-hz",NULL,&server.dynamic_hz,1,CONFIG_DEFAULT_DYNAMIC_HZ},
    {"lazyfree-lazy-eviction",NULL,&server.lazyfree_lazy_eviction,1,CONFIG_DEFAULT_LAZYFREE_LAZY_EVICTION},
    {"lazyfree-lazy-expire",NULL,&server.lazyfree_lazy_expire,1,CONFIG_DEFAULT_LAZYFREE_LAZY_EXPIRE},
    {"lazyfree-lazy-server-del",NULL,&server.lazyfree_lazy_server_del,1,CONFIG_DEFAULT_LAZYFREE_LAZY_SERVER_DEL},
    {"repl-disable-tcp-nodelay",NULL,&server.repl_disable_tcp_nodelay,1,CONFIG_DEFAULT_REPL_DISABLE_TCP_NODELAY},
    {"repl-diskless-sync",NULL,&server.repl_diskless_sync,1,CONFIG_DEFAULT_REPL_DISKLESS_SYNC},
    {"gopher-enabled",NULL,&server.gopher_enabled,1,CONFIG_DEFAULT_GOPHER_ENABLED},
    {"aof-rewrite-incremental-fsync",NULL,&server.aof_rewrite_incremental_fsync,1,CONFIG_DEFAULT_AOF_REWRITE_INCREMENTAL_FSYNC},
    {"no-appendfsync-on-rewrite",NULL,&server.aof_no_fsync_on_rewrite,1,CONFIG_DEFAULT_AOF_NO_FSYNC_ON_REWRITE},
    {"cluster-require-full-coverage",NULL,&server.cluster_require_full_coverage,CLUSTER_DEFAULT_REQUIRE_FULL_COVERAGE},
    {"rdb-save-incremental-fsync",NULL,&server.rdb_save_incremental_fsync,1,CONFIG_DEFAULT_RDB_SAVE_INCREMENTAL_FSYNC},
    {"aof-load-truncated",NULL,&server.aof_load_truncated,1,CONFIG_DEFAULT_AOF_LOAD_TRUNCATED},
    {"aof-use-rdb-preamble",NULL,&server.aof_use_rdb_preamble,1,CONFIG_DEFAULT_AOF_USE_RDB_PREAMBLE},
    {"cluster-replica-no-failover","cluster-slave-no-failover",&server.cluster_slave_no_failover,1,CLUSTER_DEFAULT_SLAVE_NO_FAILOVER},
    {"replica-lazy-flush","slave-lazy-flush",&server.repl_slave_lazy_flush,1,CONFIG_DEFAULT_SLAVE_LAZY_FLUSH},
    {"replica-serve-stale-data","slave-serve-stale-data",&server.repl_serve_stale_data,1,CONFIG_DEFAULT_SLAVE_SERVE_STALE_DATA},
    {"replica-read-only","slave-read-only",&server.repl_slave_ro,1,CONFIG_DEFAULT_SLAVE_READ_ONLY},
    {"replica-ignore-maxmemory","slave-ignore-maxmemory",&server.repl_slave_ignore_maxmemory,1,CONFIG_DEFAULT_SLAVE_IGNORE_MAXMEMORY},
    {NULL, NULL, 0, 0}
};

/*-----------------------------------------------------------------------------
 * Enum access functions
 *----------------------------------------------------------------------------*/

/* Get enum value from name. If there is no match INT_MIN is returned. */
int configEnumGetValue(configEnum *ce, char *name) {
    while(ce->name != NULL) {
        if (!strcasecmp(ce->name,name)) return ce->val;
        ce++;
    }
    return INT_MIN;
}

/* Get enum name from value. If no match is found NULL is returned. */
const char *configEnumGetName(configEnum *ce, int val) {
    while(ce->name != NULL) {
        if (ce->val == val) return ce->name;
        ce++;
    }
    return NULL;
}

/* Wrapper for configEnumGetName() returning "unknown" instead of NULL if
 * there is no match. */
const char *configEnumGetNameOrUnknown(configEnum *ce, int val) {
    const char *name = configEnumGetName(ce,val);
    return name ? name : "unknown";
}

/* Used for INFO generation. */
const char *evictPolicyToString(void) {
    return configEnumGetNameOrUnknown(maxmemory_policy_enum,server.maxmemory_policy);
}

/*-----------------------------------------------------------------------------
 * Config file parsing
 *----------------------------------------------------------------------------*/

int yesnotoi(char *s) {
    if (!strcasecmp(s,"yes")) return 1;
    else if (!strcasecmp(s,"no")) return 0;
    else return -1;
}

void appendServerSaveParams(time_t seconds, int changes) {
    server.saveparams = zrealloc(server.saveparams,sizeof(struct saveparam)*(server.saveparamslen+1));
    server.saveparams[server.saveparamslen].seconds = seconds;
    server.saveparams[server.saveparamslen].changes = changes;
    server.saveparamslen++;
}

void resetServerSaveParams(void) {
    zfree(server.saveparams);
    server.saveparams = NULL;
    server.saveparamslen = 0;
}

void queueLoadModule(sds path, sds *argv, int argc) {
    int i;
    struct moduleLoadQueueEntry *loadmod;

    loadmod = zmalloc(sizeof(struct moduleLoadQueueEntry));
    loadmod->argv = zmalloc(sizeof(robj*)*argc);
    loadmod->path = sdsnew(path);
    loadmod->argc = argc;
    for (i = 0; i < argc; i++) {
        loadmod->argv[i] = createRawStringObject(argv[i],sdslen(argv[i]));
    }
    listAddNodeTail(server.loadmodule_queue,loadmod);
}

void loadServerConfigFromString(char *config) {
    char *err = NULL;
    int linenum = 0, totlines, i;
    int slaveof_linenum = 0;
    sds *lines;

    lines = sdssplitlen(config,strlen(config),"\n",1,&totlines);

    for (i = 0; i < totlines; i++) {
        sds *argv;
        int argc;

        linenum = i+1;
        lines[i] = sdstrim(lines[i]," \t\r\n");

        /* Skip comments and blank lines */
        if (lines[i][0] == '#' || lines[i][0] == '\0') continue;

        /* Split into arguments */
        argv = sdssplitargs(lines[i],&argc);
        if (argv == NULL) {
            err = "Unbalanced quotes in configuration line";
            goto loaderr;
        }

        /* Skip this line if the resulting command vector is empty. */
        if (argc == 0) {
            sdsfreesplitres(argv,argc);
            continue;
        }
        sdstolower(argv[0]);

        /* Iterate the configs that are standard */
        int match = 0;
        for (configYesNo *config = configs_yesno; config->name != NULL; config++) {
            if ((!strcasecmp(argv[0],config->name) ||
                (config->alias && !strcasecmp(argv[0],config->alias))) &&
                (argc == 2)) 
            {
                if ((*(config->config) = yesnotoi(argv[1])) == -1) {
                    err = "argument must be 'yes' or 'no'"; goto loaderr;
                }
                match = 1;
                break;
            }
        }

        if (match) {
            sdsfreesplitres(argv,argc);
            continue;
        }

        /* Execute config directives */
        if (!strcasecmp(argv[0],"timeout") && argc == 2) {
            server.maxidletime = atoi(argv[1]);
            if (server.maxidletime < 0) {
                err = "Invalid timeout value"; goto loaderr;
            }
        } else if (!strcasecmp(argv[0],"tcp-keepalive") && argc == 2) {
            server.tcpkeepalive = atoi(argv[1]);
            if (server.tcpkeepalive < 0) {
                err = "Invalid tcp-keepalive value"; goto loaderr;
            }
        } else if (!strcasecmp(argv[0],"port") && argc == 2) {
            server.port = atoi(argv[1]);
            if (server.port < 0 || server.port > 65535) {
                err = "Invalid port"; goto loaderr;
            }
        } else if (!strcasecmp(argv[0],"tcp-backlog") && argc == 2) {
            server.tcp_backlog = atoi(argv[1]);
            if (server.tcp_backlog < 0) {
                err = "Invalid backlog value"; goto loaderr;
            }
        } else if (!strcasecmp(argv[0],"bind") && argc >= 2) {
            int j, addresses = argc-1;

            if (addresses > CONFIG_BINDADDR_MAX) {
                err = "Too many bind addresses specified"; goto loaderr;
            }
            for (j = 0; j < addresses; j++)
                server.bindaddr[j] = zstrdup(argv[j+1]);
            server.bindaddr_count = addresses;
        } else if (!strcasecmp(argv[0],"unixsocket") && argc == 2) {
            server.unixsocket = zstrdup(argv[1]);
        } else if (!strcasecmp(argv[0],"unixsocketperm") && argc == 2) {
            errno = 0;
            server.unixsocketperm = (mode_t)strtol(argv[1], NULL, 8);
            if (errno || server.unixsocketperm > 0777) {
                err = "Invalid socket file permissions"; goto loaderr;
            }
        } else if (!strcasecmp(argv[0],"save")) {
            if (argc == 3) {
                int seconds = atoi(argv[1]);
                int changes = atoi(argv[2]);
                if (seconds < 1 || changes < 0) {
                    err = "Invalid save parameters"; goto loaderr;
                }
                appendServerSaveParams(seconds,changes);
            } else if (argc == 2 && !strcasecmp(argv[1],"")) {
                resetServerSaveParams();
            }
        } else if (!strcasecmp(argv[0],"dir") && argc == 2) {
            if (chdir(argv[1]) == -1) {
                serverLog(LL_WARNING,"Can't chdir to '%s': %s",
                    argv[1], strerror(errno));
                exit(1);
            }
        } else if (!strcasecmp(argv[0],"loglevel") && argc == 2) {
            server.verbosity = configEnumGetValue(loglevel_enum,argv[1]);
            if (server.verbosity == INT_MIN) {
                err = "Invalid log level. "
                      "Must be one of debug, verbose, notice, warning";
                goto loaderr;
            }
        } else if (!strcasecmp(argv[0],"logfile") && argc == 2) {
            FILE *logfp;

            zfree(server.logfile);
            server.logfile = zstrdup(argv[1]);
            if (server.logfile[0] != '\0') {
                /* Test if we are able to open the file. The server will not
                 * be able to abort just for this problem later... */
                logfp = fopen(server.logfile,"a");
                if (logfp == NULL) {
                    err = sdscatprintf(sdsempty(),
                        "Can't open the log file: %s", strerror(errno));
                    goto loaderr;
                }
                fclose(logfp);
            }
        } else if (!strcasecmp(argv[0],"aclfile") && argc == 2) {
            zfree(server.acl_filename);
            server.acl_filename = zstrdup(argv[1]);
        } else if (!strcasecmp(argv[0],"syslog-enabled") && argc == 2) {
            if ((server.syslog_enabled = yesnotoi(argv[1])) == -1) {
                err = "argument must be 'yes' or 'no'"; goto loaderr;
            }
        } else if (!strcasecmp(argv[0],"syslog-ident") && argc == 2) {
            if (server.syslog_ident) zfree(server.syslog_ident);
            server.syslog_ident = zstrdup(argv[1]);
        } else if (!strcasecmp(argv[0],"syslog-facility") && argc == 2) {
            server.syslog_facility =
                configEnumGetValue(syslog_facility_enum,argv[1]);
            if (server.syslog_facility == INT_MIN) {
                err = "Invalid log facility. Must be one of USER or between LOCAL0-LOCAL7";
                goto loaderr;
            }
        } else if (!strcasecmp(argv[0],"databases") && argc == 2) {
            server.dbnum = atoi(argv[1]);
            if (server.dbnum < 1) {
                err = "Invalid number of databases"; goto loaderr;
            }
        } else if (!strcasecmp(argv[0],"io-threads") && argc == 2) {
            server.io_threads_num = atoi(argv[1]);
            if (server.io_threads_num < 1 || server.io_threads_num > 512) {
                err = "Invalid number of I/O threads"; goto loaderr;
            }
        } else if (!strcasecmp(argv[0],"include") && argc == 2) {
            loadServerConfig(argv[1],NULL);
        } else if (!strcasecmp(argv[0],"maxclients") && argc == 2) {
            server.maxclients = atoi(argv[1]);
            if (server.maxclients < 1) {
                err = "Invalid max clients limit"; goto loaderr;
            }
        } else if (!strcasecmp(argv[0],"maxmemory") && argc == 2) {
            server.maxmemory = memtoll(argv[1],NULL);
        } else if (!strcasecmp(argv[0],"maxmemory-policy") && argc == 2) {
            server.maxmemory_policy =
                configEnumGetValue(maxmemory_policy_enum,argv[1]);
            if (server.maxmemory_policy == INT_MIN) {
                err = "Invalid maxmemory policy";
                goto loaderr;
            }
        } else if (!strcasecmp(argv[0],"maxmemory-samples") && argc == 2) {
            server.maxmemory_samples = atoi(argv[1]);
            if (server.maxmemory_samples <= 0) {
                err = "maxmemory-samples must be 1 or greater";
                goto loaderr;
            }
        } else if ((!strcasecmp(argv[0],"proto-max-bulk-len")) && argc == 2) {
            server.proto_max_bulk_len = memtoll(argv[1],NULL);
        } else if ((!strcasecmp(argv[0],"client-query-buffer-limit")) && argc == 2) {
            server.client_max_querybuf_len = memtoll(argv[1],NULL);
        } else if (!strcasecmp(argv[0],"lfu-log-factor") && argc == 2) {
            server.lfu_log_factor = atoi(argv[1]);
            if (server.lfu_log_factor < 0) {
                err = "lfu-log-factor must be 0 or greater";
                goto loaderr;
            }
        } else if (!strcasecmp(argv[0],"lfu-decay-time") && argc == 2) {
            server.lfu_decay_time = atoi(argv[1]);
            if (server.lfu_decay_time < 0) {
                err = "lfu-decay-time must be 0 or greater";
                goto loaderr;
            }
        } else if ((!strcasecmp(argv[0],"slaveof") ||
                    !strcasecmp(argv[0],"replicaof")) && argc == 3) {
            slaveof_linenum = linenum;
            server.masterhost = sdsnew(argv[1]);
            server.masterport = atoi(argv[2]);
            server.repl_state = REPL_STATE_CONNECT;
        } else if ((!strcasecmp(argv[0],"repl-ping-slave-period") ||
                    !strcasecmp(argv[0],"repl-ping-replica-period")) &&
                    argc == 2)
        {
            server.repl_ping_slave_period = atoi(argv[1]);
            if (server.repl_ping_slave_period <= 0) {
                err = "repl-ping-replica-period must be 1 or greater";
                goto loaderr;
            }
        } else if (!strcasecmp(argv[0],"repl-timeout") && argc == 2) {
            server.repl_timeout = atoi(argv[1]);
            if (server.repl_timeout <= 0) {
                err = "repl-timeout must be 1 or greater";
                goto loaderr;
            }
        } else if (!strcasecmp(argv[0],"repl-diskless-load") && argc==2) {
            server.repl_diskless_load = configEnumGetValue(repl_diskless_load_enum,argv[1]);
            if (server.repl_diskless_load == INT_MIN) {
                err = "argument must be 'disabled', 'on-empty-db', 'swapdb' or 'flushdb'";
                goto loaderr;
            }
        } else if (!strcasecmp(argv[0],"repl-diskless-sync-delay") && argc==2) {
            server.repl_diskless_sync_delay = atoi(argv[1]);
            if (server.repl_diskless_sync_delay < 0) {
                err = "repl-diskless-sync-delay can't be negative";
                goto loaderr;
            }
        } else if (!strcasecmp(argv[0],"repl-backlog-size") && argc == 2) {
            long long size = memtoll(argv[1],NULL);
            if (size <= 0) {
                err = "repl-backlog-size must be 1 or greater.";
                goto loaderr;
            }
            resizeReplicationBacklog(size);
        } else if (!strcasecmp(argv[0],"repl-backlog-ttl") && argc == 2) {
            server.repl_backlog_time_limit = atoi(argv[1]);
            if (server.repl_backlog_time_limit < 0) {
                err = "repl-backlog-ttl can't be negative ";
                goto loaderr;
            }
        } else if (!strcasecmp(argv[0],"masteruser") && argc == 2) {
            zfree(server.masteruser);
            server.masteruser = argv[1][0] ? zstrdup(argv[1]) : NULL;
        } else if (!strcasecmp(argv[0],"masterauth") && argc == 2) {
            zfree(server.masterauth);
            server.masterauth = argv[1][0] ? zstrdup(argv[1]) : NULL;
        } else if (!strcasecmp(argv[0],"activedefrag") && argc == 2) {
            if ((server.active_defrag_enabled = yesnotoi(argv[1])) == -1) {
                err = "argument must be 'yes' or 'no'"; goto loaderr;
            }
            if (server.active_defrag_enabled) {
#ifndef HAVE_DEFRAG
                err = "active defrag can't be enabled without proper jemalloc support"; goto loaderr;
#endif
            }
<<<<<<< HEAD
        } else if (!strcasecmp(argv[0],"jemalloc-bg-thread") && argc == 2) {
            if ((server.jemalloc_bg_thread = yesnotoi(argv[1])) == -1) {
                err = "argument must be 'yes' or 'no'"; goto loaderr;
            }
        } else if (!strcasecmp(argv[0],"daemonize") && argc == 2) {
            if ((server.daemonize = yesnotoi(argv[1])) == -1) {
                err = "argument must be 'yes' or 'no'"; goto loaderr;
            }
        } else if (!strcasecmp(argv[0],"dynamic-hz") && argc == 2) {
            if ((server.dynamic_hz = yesnotoi(argv[1])) == -1) {
                err = "argument must be 'yes' or 'no'"; goto loaderr;
            }
=======
>>>>>>> ee1cef18
        } else if (!strcasecmp(argv[0],"hz") && argc == 2) {
            server.config_hz = atoi(argv[1]);
            if (server.config_hz < CONFIG_MIN_HZ) server.config_hz = CONFIG_MIN_HZ;
            if (server.config_hz > CONFIG_MAX_HZ) server.config_hz = CONFIG_MAX_HZ;
        } else if (!strcasecmp(argv[0],"appendonly") && argc == 2) {
            if ((server.aof_enabled = yesnotoi(argv[1])) == -1) {
                err = "argument must be 'yes' or 'no'"; goto loaderr;
            }
            server.aof_state = server.aof_enabled ? AOF_ON : AOF_OFF;
        } else if (!strcasecmp(argv[0],"appendfilename") && argc == 2) {
            if (!pathIsBaseName(argv[1])) {
                err = "appendfilename can't be a path, just a filename";
                goto loaderr;
            }
            zfree(server.aof_filename);
            server.aof_filename = zstrdup(argv[1]);
        } else if (!strcasecmp(argv[0],"appendfsync") && argc == 2) {
            server.aof_fsync = configEnumGetValue(aof_fsync_enum,argv[1]);
            if (server.aof_fsync == INT_MIN) {
                err = "argument must be 'no', 'always' or 'everysec'";
                goto loaderr;
            }
        } else if (!strcasecmp(argv[0],"auto-aof-rewrite-percentage") &&
                   argc == 2)
        {
            server.aof_rewrite_perc = atoi(argv[1]);
            if (server.aof_rewrite_perc < 0) {
                err = "Invalid negative percentage for AOF auto rewrite";
                goto loaderr;
            }
        } else if (!strcasecmp(argv[0],"auto-aof-rewrite-min-size") &&
                   argc == 2)
        {
            server.aof_rewrite_min_size = memtoll(argv[1],NULL);
        } else if (!strcasecmp(argv[0],"rdb-key-save-delay") && argc==2) {
            server.rdb_key_save_delay = atoi(argv[1]);
            if (server.rdb_key_save_delay < 0) {
                err = "rdb-key-save-delay can't be negative";
                goto loaderr;
            }
        } else if (!strcasecmp(argv[0],"requirepass") && argc == 2) {
            if (strlen(argv[1]) > CONFIG_AUTHPASS_MAX_LEN) {
                err = "Password is longer than CONFIG_AUTHPASS_MAX_LEN";
                goto loaderr;
            }
            /* The old "requirepass" directive just translates to setting
             * a password to the default user. */
            ACLSetUser(DefaultUser,"resetpass",-1);
            sds aclop = sdscatprintf(sdsempty(),">%s",argv[1]);
            ACLSetUser(DefaultUser,aclop,sdslen(aclop));
            sdsfree(aclop);
        } else if (!strcasecmp(argv[0],"pidfile") && argc == 2) {
            zfree(server.pidfile);
            server.pidfile = zstrdup(argv[1]);
        } else if (!strcasecmp(argv[0],"dbfilename") && argc == 2) {
            if (!pathIsBaseName(argv[1])) {
                err = "dbfilename can't be a path, just a filename";
                goto loaderr;
            }
            zfree(server.rdb_filename);
            server.rdb_filename = zstrdup(argv[1]);
        } else if (!strcasecmp(argv[0],"active-defrag-threshold-lower") && argc == 2) {
            server.active_defrag_threshold_lower = atoi(argv[1]);
            if (server.active_defrag_threshold_lower < 0 ||
                server.active_defrag_threshold_lower > 1000) {
                err = "active-defrag-threshold-lower must be between 0 and 1000";
                goto loaderr;
            }
        } else if (!strcasecmp(argv[0],"active-defrag-threshold-upper") && argc == 2) {
            server.active_defrag_threshold_upper = atoi(argv[1]);
            if (server.active_defrag_threshold_upper < 0 ||
                server.active_defrag_threshold_upper > 1000) {
                err = "active-defrag-threshold-upper must be between 0 and 1000";
                goto loaderr;
            }
        } else if (!strcasecmp(argv[0],"active-defrag-ignore-bytes") && argc == 2) {
            server.active_defrag_ignore_bytes = memtoll(argv[1], NULL);
            if (server.active_defrag_ignore_bytes <= 0) {
                err = "active-defrag-ignore-bytes must above 0";
                goto loaderr;
            }
        } else if (!strcasecmp(argv[0],"active-defrag-cycle-min") && argc == 2) {
            server.active_defrag_cycle_min = atoi(argv[1]);
            if (server.active_defrag_cycle_min < 1 || server.active_defrag_cycle_min > 99) {
                err = "active-defrag-cycle-min must be between 1 and 99";
                goto loaderr;
            }
        } else if (!strcasecmp(argv[0],"active-defrag-cycle-max") && argc == 2) {
            server.active_defrag_cycle_max = atoi(argv[1]);
            if (server.active_defrag_cycle_max < 1 || server.active_defrag_cycle_max > 99) {
                err = "active-defrag-cycle-max must be between 1 and 99";
                goto loaderr;
            }
        } else if (!strcasecmp(argv[0],"active-defrag-max-scan-fields") && argc == 2) {
            server.active_defrag_max_scan_fields = strtoll(argv[1],NULL,10);
            if (server.active_defrag_max_scan_fields < 1) {
                err = "active-defrag-max-scan-fields must be positive";
                goto loaderr;
            }
        } else if (!strcasecmp(argv[0],"hash-max-ziplist-entries") && argc == 2) {
            server.hash_max_ziplist_entries = memtoll(argv[1], NULL);
        } else if (!strcasecmp(argv[0],"hash-max-ziplist-value") && argc == 2) {
            server.hash_max_ziplist_value = memtoll(argv[1], NULL);
        } else if (!strcasecmp(argv[0],"stream-node-max-bytes") && argc == 2) {
            server.stream_node_max_bytes = memtoll(argv[1], NULL);
        } else if (!strcasecmp(argv[0],"stream-node-max-entries") && argc == 2) {
            server.stream_node_max_entries = atoi(argv[1]);
        } else if (!strcasecmp(argv[0],"list-max-ziplist-entries") && argc == 2){
            /* DEAD OPTION */
        } else if (!strcasecmp(argv[0],"list-max-ziplist-value") && argc == 2) {
            /* DEAD OPTION */
        } else if (!strcasecmp(argv[0],"list-max-ziplist-size") && argc == 2) {
            server.list_max_ziplist_size = atoi(argv[1]);
        } else if (!strcasecmp(argv[0],"list-compress-depth") && argc == 2) {
            server.list_compress_depth = atoi(argv[1]);
        } else if (!strcasecmp(argv[0],"set-max-intset-entries") && argc == 2) {
            server.set_max_intset_entries = memtoll(argv[1], NULL);
        } else if (!strcasecmp(argv[0],"zset-max-ziplist-entries") && argc == 2) {
            server.zset_max_ziplist_entries = memtoll(argv[1], NULL);
        } else if (!strcasecmp(argv[0],"zset-max-ziplist-value") && argc == 2) {
            server.zset_max_ziplist_value = memtoll(argv[1], NULL);
        } else if (!strcasecmp(argv[0],"hll-sparse-max-bytes") && argc == 2) {
            server.hll_sparse_max_bytes = memtoll(argv[1], NULL);
        } else if (!strcasecmp(argv[0],"rename-command") && argc == 3) {
            struct redisCommand *cmd = lookupCommand(argv[1]);
            int retval;

            if (!cmd) {
                err = "No such command in rename-command";
                goto loaderr;
            }

            /* If the target command name is the empty string we just
             * remove it from the command table. */
            retval = dictDelete(server.commands, argv[1]);
            serverAssert(retval == DICT_OK);

            /* Otherwise we re-add the command under a different name. */
            if (sdslen(argv[2]) != 0) {
                sds copy = sdsdup(argv[2]);

                retval = dictAdd(server.commands, copy, cmd);
                if (retval != DICT_OK) {
                    sdsfree(copy);
                    err = "Target command name already exists"; goto loaderr;
                }
            }
        } else if (!strcasecmp(argv[0],"cluster-enabled") && argc == 2) {
            if ((server.cluster_enabled = yesnotoi(argv[1])) == -1) {
                err = "argument must be 'yes' or 'no'"; goto loaderr;
            }
        } else if (!strcasecmp(argv[0],"cluster-config-file") && argc == 2) {
            zfree(server.cluster_configfile);
            server.cluster_configfile = zstrdup(argv[1]);
        } else if (!strcasecmp(argv[0],"cluster-announce-ip") && argc == 2) {
            zfree(server.cluster_announce_ip);
            server.cluster_announce_ip = zstrdup(argv[1]);
        } else if (!strcasecmp(argv[0],"cluster-announce-port") && argc == 2) {
            server.cluster_announce_port = atoi(argv[1]);
            if (server.cluster_announce_port < 0 ||
                server.cluster_announce_port > 65535)
            {
                err = "Invalid port"; goto loaderr;
            }
        } else if (!strcasecmp(argv[0],"cluster-announce-bus-port") &&
                   argc == 2)
        {
            server.cluster_announce_bus_port = atoi(argv[1]);
            if (server.cluster_announce_bus_port < 0 ||
                server.cluster_announce_bus_port > 65535)
            {
                err = "Invalid port"; goto loaderr;
            }
        } else if (!strcasecmp(argv[0],"cluster-node-timeout") && argc == 2) {
            server.cluster_node_timeout = strtoll(argv[1],NULL,10);
            if (server.cluster_node_timeout <= 0) {
                err = "cluster node timeout must be 1 or greater"; goto loaderr;
            }
        } else if (!strcasecmp(argv[0],"cluster-migration-barrier")
                   && argc == 2)
        {
            server.cluster_migration_barrier = atoi(argv[1]);
            if (server.cluster_migration_barrier < 0) {
                err = "cluster migration barrier must zero or positive";
                goto loaderr;
            }
        } else if ((!strcasecmp(argv[0],"cluster-slave-validity-factor") ||
                    !strcasecmp(argv[0],"cluster-replica-validity-factor"))
                   && argc == 2)
        {
            server.cluster_slave_validity_factor = atoi(argv[1]);
            if (server.cluster_slave_validity_factor < 0) {
                err = "cluster replica validity factor must be zero or positive";
                goto loaderr;
            }
        } else if (!strcasecmp(argv[0],"lua-time-limit") && argc == 2) {
            server.lua_time_limit = strtoll(argv[1],NULL,10);
        } else if (!strcasecmp(argv[0],"lua-replicate-commands") && argc == 2) {
            server.lua_always_replicate_commands = yesnotoi(argv[1]);
            if (server.lua_always_replicate_commands == -1) {
                err = "argument must be 'yes' or 'no'";
                goto loaderr;
            }
        } else if (!strcasecmp(argv[0],"slowlog-log-slower-than") &&
                   argc == 2)
        {
            server.slowlog_log_slower_than = strtoll(argv[1],NULL,10);
        } else if (!strcasecmp(argv[0],"latency-monitor-threshold") &&
                   argc == 2)
        {
            server.latency_monitor_threshold = strtoll(argv[1],NULL,10);
            if (server.latency_monitor_threshold < 0) {
                err = "The latency threshold can't be negative";
                goto loaderr;
            }
        } else if (!strcasecmp(argv[0],"slowlog-max-len") && argc == 2) {
            server.slowlog_max_len = strtoll(argv[1],NULL,10);
        } else if (!strcasecmp(argv[0],"tracking-table-max-fill") &&
                   argc == 2)
        {
            server.tracking_table_max_fill = strtoll(argv[1],NULL,10);
            if (server.tracking_table_max_fill > 100 ||
                server.tracking_table_max_fill < 0)
            {
                err = "The tracking table fill percentage must be an "
                      "integer between 0 and 100";
                goto loaderr;
            }
        } else if (!strcasecmp(argv[0],"client-output-buffer-limit") &&
                   argc == 5)
        {
            int class = getClientTypeByName(argv[1]);
            unsigned long long hard, soft;
            int soft_seconds;

            if (class == -1 || class == CLIENT_TYPE_MASTER) {
                err = "Unrecognized client limit class: the user specified "
                "an invalid one, or 'master' which has no buffer limits.";
                goto loaderr;
            }
            hard = memtoll(argv[2],NULL);
            soft = memtoll(argv[3],NULL);
            soft_seconds = atoi(argv[4]);
            if (soft_seconds < 0) {
                err = "Negative number of seconds in soft limit is invalid";
                goto loaderr;
            }
            server.client_obuf_limits[class].hard_limit_bytes = hard;
            server.client_obuf_limits[class].soft_limit_bytes = soft;
            server.client_obuf_limits[class].soft_limit_seconds = soft_seconds;
        } else if ((!strcasecmp(argv[0],"slave-priority") ||
                    !strcasecmp(argv[0],"replica-priority")) && argc == 2)
        {
            server.slave_priority = atoi(argv[1]);
        } else if ((!strcasecmp(argv[0],"slave-announce-ip") ||
                    !strcasecmp(argv[0],"replica-announce-ip")) && argc == 2)
        {
            zfree(server.slave_announce_ip);
            server.slave_announce_ip = zstrdup(argv[1]);
        } else if ((!strcasecmp(argv[0],"slave-announce-port") ||
                    !strcasecmp(argv[0],"replica-announce-port")) && argc == 2)
        {
            server.slave_announce_port = atoi(argv[1]);
            if (server.slave_announce_port < 0 ||
                server.slave_announce_port > 65535)
            {
                err = "Invalid port"; goto loaderr;
            }
        } else if ((!strcasecmp(argv[0],"min-slaves-to-write") ||
                    !strcasecmp(argv[0],"min-replicas-to-write")) && argc == 2)
        {
            server.repl_min_slaves_to_write = atoi(argv[1]);
            if (server.repl_min_slaves_to_write < 0) {
                err = "Invalid value for min-replicas-to-write."; goto loaderr;
            }
        } else if ((!strcasecmp(argv[0],"min-slaves-max-lag") ||
                    !strcasecmp(argv[0],"min-replicas-max-lag")) && argc == 2)
        {
            server.repl_min_slaves_max_lag = atoi(argv[1]);
            if (server.repl_min_slaves_max_lag < 0) {
                err = "Invalid value for min-replicas-max-lag."; goto loaderr;
            }
        } else if (!strcasecmp(argv[0],"notify-keyspace-events") && argc == 2) {
            int flags = keyspaceEventsStringToFlags(argv[1]);

            if (flags == -1) {
                err = "Invalid event class character. Use 'g$lshzxeA'.";
                goto loaderr;
            }
            server.notify_keyspace_events = flags;
        } else if (!strcasecmp(argv[0],"supervised") && argc == 2) {
            server.supervised_mode =
                configEnumGetValue(supervised_mode_enum,argv[1]);

            if (server.supervised_mode == INT_MIN) {
                err = "Invalid option for 'supervised'. "
                    "Allowed values: 'upstart', 'systemd', 'auto', or 'no'";
                goto loaderr;
            }
        } else if (!strcasecmp(argv[0],"user") && argc >= 2) {
            int argc_err;
            if (ACLAppendUserForLoading(argv,argc,&argc_err) == C_ERR) {
                char buf[1024];
                char *errmsg = ACLSetUserStringError();
                snprintf(buf,sizeof(buf),"Error in user declaration '%s': %s",
                    argv[argc_err],errmsg);
                err = buf;
                goto loaderr;
            }
        } else if (!strcasecmp(argv[0],"loadmodule") && argc >= 2) {
            queueLoadModule(argv[1],&argv[2],argc-2);
        } else if (!strcasecmp(argv[0],"sentinel")) {
            /* argc == 1 is handled by main() as we need to enter the sentinel
             * mode ASAP. */
            if (argc != 1) {
                if (!server.sentinel_mode) {
                    err = "sentinel directive while not in sentinel mode";
                    goto loaderr;
                }
                err = sentinelHandleConfiguration(argv+1,argc-1);
                if (err) goto loaderr;
            }
        } else {
            err = "Bad directive or wrong number of arguments"; goto loaderr;
        }
        sdsfreesplitres(argv,argc);
    }

    /* Sanity checks. */
    if (server.cluster_enabled && server.masterhost) {
        linenum = slaveof_linenum;
        i = linenum-1;
        err = "replicaof directive not allowed in cluster mode";
        goto loaderr;
    }

    sdsfreesplitres(lines,totlines);
    return;

loaderr:
    fprintf(stderr, "\n*** FATAL CONFIG FILE ERROR ***\n");
    fprintf(stderr, "Reading the configuration file, at line %d\n", linenum);
    fprintf(stderr, ">>> '%s'\n", lines[i]);
    fprintf(stderr, "%s\n", err);
    exit(1);
}

/* Load the server configuration from the specified filename.
 * The function appends the additional configuration directives stored
 * in the 'options' string to the config file before loading.
 *
 * Both filename and options can be NULL, in such a case are considered
 * empty. This way loadServerConfig can be used to just load a file or
 * just load a string. */
void loadServerConfig(char *filename, char *options) {
    sds config = sdsempty();
    char buf[CONFIG_MAX_LINE+1];

    /* Load the file content */
    if (filename) {
        FILE *fp;

        if (filename[0] == '-' && filename[1] == '\0') {
            fp = stdin;
        } else {
            if ((fp = fopen(filename,"r")) == NULL) {
                serverLog(LL_WARNING,
                    "Fatal error, can't open config file '%s'", filename);
                exit(1);
            }
        }
        while(fgets(buf,CONFIG_MAX_LINE+1,fp) != NULL)
            config = sdscat(config,buf);
        if (fp != stdin) fclose(fp);
    }
    /* Append the additional options */
    if (options) {
        config = sdscat(config,"\n");
        config = sdscat(config,options);
    }
    loadServerConfigFromString(config);
    sdsfree(config);
}

/*-----------------------------------------------------------------------------
 * CONFIG SET implementation
 *----------------------------------------------------------------------------*/

#define config_set_bool_field(_name,_var) \
    } else if (!strcasecmp(c->argv[2]->ptr,_name)) { \
        int yn = yesnotoi(o->ptr); \
        if (yn == -1) goto badfmt; \
        _var = yn;

#define config_set_numerical_field(_name,_var,min,max) \
    } else if (!strcasecmp(c->argv[2]->ptr,_name)) { \
        if (getLongLongFromObject(o,&ll) == C_ERR) goto badfmt; \
        if (min != LLONG_MIN && ll < min) goto badfmt; \
        if (max != LLONG_MAX && ll > max) goto badfmt; \
        _var = ll;

#define config_set_memory_field(_name,_var) \
    } else if (!strcasecmp(c->argv[2]->ptr,_name)) { \
        ll = memtoll(o->ptr,&err); \
        if (err || ll < 0) goto badfmt; \
        _var = ll;

#define config_set_enum_field(_name,_var,_enumvar) \
    } else if (!strcasecmp(c->argv[2]->ptr,_name)) { \
        int enumval = configEnumGetValue(_enumvar,o->ptr); \
        if (enumval == INT_MIN) goto badfmt; \
        _var = enumval;

#define config_set_special_field(_name) \
    } else if (!strcasecmp(c->argv[2]->ptr,_name)) {

#define config_set_special_field_with_alias(_name1,_name2) \
    } else if (!strcasecmp(c->argv[2]->ptr,_name1) || \
               !strcasecmp(c->argv[2]->ptr,_name2)) {

#define config_set_else } else

void configSetCommand(client *c) {
    robj *o;
    long long ll;
    int err;
    serverAssertWithInfo(c,c->argv[2],sdsEncodedObject(c->argv[2]));
    serverAssertWithInfo(c,c->argv[3],sdsEncodedObject(c->argv[3]));
    o = c->argv[3];

    /* Iterate the configs that are standard */
    for (configYesNo *config = configs_yesno; config->name != NULL; config++) {
        if(config->modifiable && (!strcasecmp(c->argv[2]->ptr,config->name) ||
            (config->alias && !strcasecmp(c->argv[2]->ptr,config->alias))))  
        {
            int yn = yesnotoi(o->ptr);
            if (yn == -1) goto badfmt;
            *(config->config) = yn;
            addReply(c,shared.ok);
            return;
        }
    }

    if (0) { /* this starts the config_set macros else-if chain. */

    /* Special fields that can't be handled with general macros. */
    config_set_special_field("dbfilename") {
        if (!pathIsBaseName(o->ptr)) {
            addReplyError(c, "dbfilename can't be a path, just a filename");
            return;
        }
        zfree(server.rdb_filename);
        server.rdb_filename = zstrdup(o->ptr);
    } config_set_special_field("requirepass") {
        if (sdslen(o->ptr) > CONFIG_AUTHPASS_MAX_LEN) goto badfmt;
        /* The old "requirepass" directive just translates to setting
         * a password to the default user. */
        ACLSetUser(DefaultUser,"resetpass",-1);
        sds aclop = sdscatprintf(sdsempty(),">%s",(char*)o->ptr);
        ACLSetUser(DefaultUser,aclop,sdslen(aclop));
        sdsfree(aclop);
    } config_set_special_field("masteruser") {
        zfree(server.masteruser);
        server.masteruser = ((char*)o->ptr)[0] ? zstrdup(o->ptr) : NULL;
    } config_set_special_field("masterauth") {
        zfree(server.masterauth);
        server.masterauth = ((char*)o->ptr)[0] ? zstrdup(o->ptr) : NULL;
    } config_set_special_field("cluster-announce-ip") {
        zfree(server.cluster_announce_ip);
        server.cluster_announce_ip = ((char*)o->ptr)[0] ? zstrdup(o->ptr) : NULL;
    } config_set_special_field("maxclients") {
        int orig_value = server.maxclients;

        if (getLongLongFromObject(o,&ll) == C_ERR || ll < 1) goto badfmt;

        /* Try to check if the OS is capable of supporting so many FDs. */
        server.maxclients = ll;
        if (ll > orig_value) {
            adjustOpenFilesLimit();
            if (server.maxclients != ll) {
                addReplyErrorFormat(c,"The operating system is not able to handle the specified number of clients, try with %d", server.maxclients);
                server.maxclients = orig_value;
                return;
            }
            if ((unsigned int) aeGetSetSize(server.el) <
                server.maxclients + CONFIG_FDSET_INCR)
            {
                if (aeResizeSetSize(server.el,
                    server.maxclients + CONFIG_FDSET_INCR) == AE_ERR)
                {
                    addReplyError(c,"The event loop API used by Redis is not able to handle the specified number of clients");
                    server.maxclients = orig_value;
                    return;
                }
            }
        }
    } config_set_special_field("appendonly") {
        int enable = yesnotoi(o->ptr);

        if (enable == -1) goto badfmt;
        server.aof_enabled = enable;
        if (enable == 0 && server.aof_state != AOF_OFF) {
            stopAppendOnly();
        } else if (enable && server.aof_state == AOF_OFF) {
            if (startAppendOnly() == C_ERR) {
                addReplyError(c,
                    "Unable to turn on AOF. Check server logs.");
                return;
            }
        }
    } config_set_special_field("save") {
        int vlen, j;
        sds *v = sdssplitlen(o->ptr,sdslen(o->ptr)," ",1,&vlen);

        /* Perform sanity check before setting the new config:
         * - Even number of args
         * - Seconds >= 1, changes >= 0 */
        if (vlen & 1) {
            sdsfreesplitres(v,vlen);
            goto badfmt;
        }
        for (j = 0; j < vlen; j++) {
            char *eptr;
            long val;

            val = strtoll(v[j], &eptr, 10);
            if (eptr[0] != '\0' ||
                ((j & 1) == 0 && val < 1) ||
                ((j & 1) == 1 && val < 0)) {
                sdsfreesplitres(v,vlen);
                goto badfmt;
            }
        }
        /* Finally set the new config */
        resetServerSaveParams();
        for (j = 0; j < vlen; j += 2) {
            time_t seconds;
            int changes;

            seconds = strtoll(v[j],NULL,10);
            changes = strtoll(v[j+1],NULL,10);
            appendServerSaveParams(seconds, changes);
        }
        sdsfreesplitres(v,vlen);
    } config_set_special_field("dir") {
        if (chdir((char*)o->ptr) == -1) {
            addReplyErrorFormat(c,"Changing directory: %s", strerror(errno));
            return;
        }
    } config_set_special_field("client-output-buffer-limit") {
        int vlen, j;
        sds *v = sdssplitlen(o->ptr,sdslen(o->ptr)," ",1,&vlen);

        /* We need a multiple of 4: <class> <hard> <soft> <soft_seconds> */
        if (vlen % 4) {
            sdsfreesplitres(v,vlen);
            goto badfmt;
        }

        /* Sanity check of single arguments, so that we either refuse the
         * whole configuration string or accept it all, even if a single
         * error in a single client class is present. */
        for (j = 0; j < vlen; j++) {
            long val;

            if ((j % 4) == 0) {
                int class = getClientTypeByName(v[j]);
                if (class == -1 || class == CLIENT_TYPE_MASTER) {
                    sdsfreesplitres(v,vlen);
                    goto badfmt;
                }
            } else {
                val = memtoll(v[j], &err);
                if (err || val < 0) {
                    sdsfreesplitres(v,vlen);
                    goto badfmt;
                }
            }
        }
        /* Finally set the new config */
        for (j = 0; j < vlen; j += 4) {
            int class;
            unsigned long long hard, soft;
            int soft_seconds;

            class = getClientTypeByName(v[j]);
            hard = memtoll(v[j+1],NULL);
            soft = memtoll(v[j+2],NULL);
            soft_seconds = strtoll(v[j+3],NULL,10);

            server.client_obuf_limits[class].hard_limit_bytes = hard;
            server.client_obuf_limits[class].soft_limit_bytes = soft;
            server.client_obuf_limits[class].soft_limit_seconds = soft_seconds;
        }
        sdsfreesplitres(v,vlen);
    } config_set_special_field("notify-keyspace-events") {
        int flags = keyspaceEventsStringToFlags(o->ptr);

        if (flags == -1) goto badfmt;
        server.notify_keyspace_events = flags;
    } config_set_special_field_with_alias("slave-announce-ip",
                                          "replica-announce-ip")
    {
        zfree(server.slave_announce_ip);
        server.slave_announce_ip = ((char*)o->ptr)[0] ? zstrdup(o->ptr) : NULL;

    /* Boolean fields.
     * config_set_bool_field(name,var). */
    } config_set_bool_field(
      "activedefrag",server.active_defrag_enabled) {
#ifndef HAVE_DEFRAG
        if (server.active_defrag_enabled) {
            server.active_defrag_enabled = 0;
            addReplyError(c,
                "-DISABLED Active defragmentation cannot be enabled: it "
                "requires a Redis server compiled with a modified Jemalloc "
                "like the one shipped by default with the Redis source "
                "distribution");
            return;
        }
#endif
<<<<<<< HEAD
    } config_set_bool_field(
      "jemalloc-bg-thread",server.jemalloc_bg_thread) {
          set_jemalloc_bg_thread(server.jemalloc_bg_thread);
    } config_set_bool_field(
      "protected-mode",server.protected_mode) {
    } config_set_bool_field(
      "gopher-enabled",server.gopher_enabled) {
    } config_set_bool_field(
      "stop-writes-on-bgsave-error",server.stop_writes_on_bgsave_err) {
    } config_set_bool_field(
      "lazyfree-lazy-eviction",server.lazyfree_lazy_eviction) {
    } config_set_bool_field(
      "lazyfree-lazy-expire",server.lazyfree_lazy_expire) {
    } config_set_bool_field(
      "lazyfree-lazy-server-del",server.lazyfree_lazy_server_del) {
    } config_set_bool_field(
      "slave-lazy-flush",server.repl_slave_lazy_flush) {
    } config_set_bool_field(
      "replica-lazy-flush",server.repl_slave_lazy_flush) {
    } config_set_bool_field(
      "no-appendfsync-on-rewrite",server.aof_no_fsync_on_rewrite) {
    } config_set_bool_field(
      "dynamic-hz",server.dynamic_hz) {

=======
>>>>>>> ee1cef18
    /* Numerical fields.
     * config_set_numerical_field(name,var,min,max) */
    } config_set_numerical_field(
      "tcp-keepalive",server.tcpkeepalive,0,INT_MAX) {
    } config_set_numerical_field(
      "maxmemory-samples",server.maxmemory_samples,1,INT_MAX) {
    } config_set_numerical_field(
      "lfu-log-factor",server.lfu_log_factor,0,INT_MAX) {
    } config_set_numerical_field(
      "lfu-decay-time",server.lfu_decay_time,0,INT_MAX) {
    } config_set_numerical_field(
      "timeout",server.maxidletime,0,INT_MAX) {
    } config_set_numerical_field(
      "active-defrag-threshold-lower",server.active_defrag_threshold_lower,0,1000) {
    } config_set_numerical_field(
      "active-defrag-threshold-upper",server.active_defrag_threshold_upper,0,1000) {
    } config_set_memory_field(
      "active-defrag-ignore-bytes",server.active_defrag_ignore_bytes) {
    } config_set_numerical_field(
      "active-defrag-cycle-min",server.active_defrag_cycle_min,1,99) {
    } config_set_numerical_field(
      "active-defrag-cycle-max",server.active_defrag_cycle_max,1,99) {
    } config_set_numerical_field(
      "active-defrag-max-scan-fields",server.active_defrag_max_scan_fields,1,LONG_MAX) {
    } config_set_numerical_field(
      "auto-aof-rewrite-percentage",server.aof_rewrite_perc,0,INT_MAX){
    } config_set_numerical_field(
      "hash-max-ziplist-entries",server.hash_max_ziplist_entries,0,LONG_MAX) {
    } config_set_numerical_field(
      "hash-max-ziplist-value",server.hash_max_ziplist_value,0,LONG_MAX) {
    } config_set_numerical_field(
      "stream-node-max-bytes",server.stream_node_max_bytes,0,LONG_MAX) {
    } config_set_numerical_field(
      "stream-node-max-entries",server.stream_node_max_entries,0,LLONG_MAX) {
    } config_set_numerical_field(
      "list-max-ziplist-size",server.list_max_ziplist_size,INT_MIN,INT_MAX) {
    } config_set_numerical_field(
      "list-compress-depth",server.list_compress_depth,0,INT_MAX) {
    } config_set_numerical_field(
      "set-max-intset-entries",server.set_max_intset_entries,0,LONG_MAX) {
    } config_set_numerical_field(
      "zset-max-ziplist-entries",server.zset_max_ziplist_entries,0,LONG_MAX) {
    } config_set_numerical_field(
      "zset-max-ziplist-value",server.zset_max_ziplist_value,0,LONG_MAX) {
    } config_set_numerical_field(
      "hll-sparse-max-bytes",server.hll_sparse_max_bytes,0,LONG_MAX) {
    } config_set_numerical_field(
      "lua-time-limit",server.lua_time_limit,0,LONG_MAX) {
    } config_set_numerical_field(
      "slowlog-log-slower-than",server.slowlog_log_slower_than,-1,LLONG_MAX) {
    } config_set_numerical_field(
      "slowlog-max-len",ll,0,LONG_MAX) {
      /* Cast to unsigned. */
        server.slowlog_max_len = (unsigned long)ll;
    } config_set_numerical_field(
      "tracking-table-max-fill",server.tracking_table_max_fill,0,100) {
    } config_set_numerical_field(
      "latency-monitor-threshold",server.latency_monitor_threshold,0,LLONG_MAX){
    } config_set_numerical_field(
      "repl-ping-slave-period",server.repl_ping_slave_period,1,INT_MAX) {
    } config_set_numerical_field(
      "repl-ping-replica-period",server.repl_ping_slave_period,1,INT_MAX) {
    } config_set_numerical_field(
      "repl-timeout",server.repl_timeout,1,INT_MAX) {
    } config_set_numerical_field(
      "repl-backlog-ttl",server.repl_backlog_time_limit,0,LONG_MAX) {
    } config_set_numerical_field(
      "repl-diskless-sync-delay",server.repl_diskless_sync_delay,0,INT_MAX) {
    } config_set_numerical_field(
      "slave-priority",server.slave_priority,0,INT_MAX) {
    } config_set_numerical_field(
      "replica-priority",server.slave_priority,0,INT_MAX) {
    } config_set_numerical_field(
      "rdb-key-save-delay",server.rdb_key_save_delay,0,LLONG_MAX) {
    } config_set_numerical_field(
      "slave-announce-port",server.slave_announce_port,0,65535) {
    } config_set_numerical_field(
      "replica-announce-port",server.slave_announce_port,0,65535) {
    } config_set_numerical_field(
      "min-slaves-to-write",server.repl_min_slaves_to_write,0,INT_MAX) {
        refreshGoodSlavesCount();
    } config_set_numerical_field(
      "min-replicas-to-write",server.repl_min_slaves_to_write,0,INT_MAX) {
        refreshGoodSlavesCount();
    } config_set_numerical_field(
      "min-slaves-max-lag",server.repl_min_slaves_max_lag,0,INT_MAX) {
        refreshGoodSlavesCount();
    } config_set_numerical_field(
      "min-replicas-max-lag",server.repl_min_slaves_max_lag,0,INT_MAX) {
        refreshGoodSlavesCount();
    } config_set_numerical_field(
      "cluster-node-timeout",server.cluster_node_timeout,0,LLONG_MAX) {
    } config_set_numerical_field(
      "cluster-announce-port",server.cluster_announce_port,0,65535) {
    } config_set_numerical_field(
      "cluster-announce-bus-port",server.cluster_announce_bus_port,0,65535) {
    } config_set_numerical_field(
      "cluster-migration-barrier",server.cluster_migration_barrier,0,INT_MAX){
    } config_set_numerical_field(
      "cluster-slave-validity-factor",server.cluster_slave_validity_factor,0,INT_MAX) {
    } config_set_numerical_field(
      "cluster-replica-validity-factor",server.cluster_slave_validity_factor,0,INT_MAX) {
    } config_set_numerical_field(
      "hz",server.config_hz,0,INT_MAX) {
        /* Hz is more an hint from the user, so we accept values out of range
         * but cap them to reasonable values. */
        if (server.config_hz < CONFIG_MIN_HZ) server.config_hz = CONFIG_MIN_HZ;
        if (server.config_hz > CONFIG_MAX_HZ) server.config_hz = CONFIG_MAX_HZ;
    } config_set_numerical_field(
      "watchdog-period",ll,0,INT_MAX) {
        if (ll)
            enableWatchdog(ll);
        else
            disableWatchdog();

    /* Memory fields.
     * config_set_memory_field(name,var) */
    } config_set_memory_field("maxmemory",server.maxmemory) {
        if (server.maxmemory) {
            if (server.maxmemory < zmalloc_used_memory()) {
                serverLog(LL_WARNING,"WARNING: the new maxmemory value set via CONFIG SET is smaller than the current memory usage. This will result in key eviction and/or the inability to accept new write commands depending on the maxmemory-policy.");
            }
            freeMemoryIfNeededAndSafe();
        }
    } config_set_memory_field(
      "proto-max-bulk-len",server.proto_max_bulk_len) {
    } config_set_memory_field(
      "client-query-buffer-limit",server.client_max_querybuf_len) {
    } config_set_memory_field("repl-backlog-size",ll) {
        resizeReplicationBacklog(ll);
    } config_set_memory_field("auto-aof-rewrite-min-size",ll) {
        server.aof_rewrite_min_size = ll;

    /* Enumeration fields.
     * config_set_enum_field(name,var,enum_var) */
    } config_set_enum_field(
      "loglevel",server.verbosity,loglevel_enum) {
    } config_set_enum_field(
      "maxmemory-policy",server.maxmemory_policy,maxmemory_policy_enum) {
    } config_set_enum_field(
      "appendfsync",server.aof_fsync,aof_fsync_enum) {
    } config_set_enum_field(
      "repl-diskless-load",server.repl_diskless_load,repl_diskless_load_enum) {

    /* Everyhing else is an error... */
    } config_set_else {
        addReplyErrorFormat(c,"Unsupported CONFIG parameter: %s",
            (char*)c->argv[2]->ptr);
        return;
    }

    /* On success we just return a generic OK for all the options. */
    addReply(c,shared.ok);
    return;

badfmt: /* Bad format errors */
    addReplyErrorFormat(c,"Invalid argument '%s' for CONFIG SET '%s'",
            (char*)o->ptr,
            (char*)c->argv[2]->ptr);
}

/*-----------------------------------------------------------------------------
 * CONFIG GET implementation
 *----------------------------------------------------------------------------*/

#define config_get_string_field(_name,_var) do { \
    if (stringmatch(pattern,_name,1)) { \
        addReplyBulkCString(c,_name); \
        addReplyBulkCString(c,_var ? _var : ""); \
        matches++; \
    } \
} while(0);

#define config_get_bool_field(_name,_var) do { \
    if (stringmatch(pattern,_name,1)) { \
        addReplyBulkCString(c,_name); \
        addReplyBulkCString(c,_var ? "yes" : "no"); \
        matches++; \
    } \
} while(0);

#define config_get_numerical_field(_name,_var) do { \
    if (stringmatch(pattern,_name,1)) { \
        ll2string(buf,sizeof(buf),_var); \
        addReplyBulkCString(c,_name); \
        addReplyBulkCString(c,buf); \
        matches++; \
    } \
} while(0);

#define config_get_enum_field(_name,_var,_enumvar) do { \
    if (stringmatch(pattern,_name,1)) { \
        addReplyBulkCString(c,_name); \
        addReplyBulkCString(c,configEnumGetNameOrUnknown(_enumvar,_var)); \
        matches++; \
    } \
} while(0);

void configGetCommand(client *c) {
    robj *o = c->argv[2];
    void *replylen = addReplyDeferredLen(c);
    char *pattern = o->ptr;
    char buf[128];
    int matches = 0;
    serverAssertWithInfo(c,o,sdsEncodedObject(o));

    /* String values */
    config_get_string_field("dbfilename",server.rdb_filename);
    config_get_string_field("masteruser",server.masteruser);
    config_get_string_field("masterauth",server.masterauth);
    config_get_string_field("cluster-announce-ip",server.cluster_announce_ip);
    config_get_string_field("unixsocket",server.unixsocket);
    config_get_string_field("logfile",server.logfile);
    config_get_string_field("aclfile",server.acl_filename);
    config_get_string_field("pidfile",server.pidfile);
    config_get_string_field("slave-announce-ip",server.slave_announce_ip);
    config_get_string_field("replica-announce-ip",server.slave_announce_ip);

    /* Numerical values */
    config_get_numerical_field("maxmemory",server.maxmemory);
    config_get_numerical_field("proto-max-bulk-len",server.proto_max_bulk_len);
    config_get_numerical_field("client-query-buffer-limit",server.client_max_querybuf_len);
    config_get_numerical_field("maxmemory-samples",server.maxmemory_samples);
    config_get_numerical_field("lfu-log-factor",server.lfu_log_factor);
    config_get_numerical_field("lfu-decay-time",server.lfu_decay_time);
    config_get_numerical_field("timeout",server.maxidletime);
    config_get_numerical_field("active-defrag-threshold-lower",server.active_defrag_threshold_lower);
    config_get_numerical_field("active-defrag-threshold-upper",server.active_defrag_threshold_upper);
    config_get_numerical_field("active-defrag-ignore-bytes",server.active_defrag_ignore_bytes);
    config_get_numerical_field("active-defrag-cycle-min",server.active_defrag_cycle_min);
    config_get_numerical_field("active-defrag-cycle-max",server.active_defrag_cycle_max);
    config_get_numerical_field("active-defrag-max-scan-fields",server.active_defrag_max_scan_fields);
    config_get_numerical_field("auto-aof-rewrite-percentage",
            server.aof_rewrite_perc);
    config_get_numerical_field("auto-aof-rewrite-min-size",
            server.aof_rewrite_min_size);
    config_get_numerical_field("hash-max-ziplist-entries",
            server.hash_max_ziplist_entries);
    config_get_numerical_field("hash-max-ziplist-value",
            server.hash_max_ziplist_value);
    config_get_numerical_field("stream-node-max-bytes",
            server.stream_node_max_bytes);
    config_get_numerical_field("stream-node-max-entries",
            server.stream_node_max_entries);
    config_get_numerical_field("list-max-ziplist-size",
            server.list_max_ziplist_size);
    config_get_numerical_field("list-compress-depth",
            server.list_compress_depth);
    config_get_numerical_field("set-max-intset-entries",
            server.set_max_intset_entries);
    config_get_numerical_field("zset-max-ziplist-entries",
            server.zset_max_ziplist_entries);
    config_get_numerical_field("zset-max-ziplist-value",
            server.zset_max_ziplist_value);
    config_get_numerical_field("hll-sparse-max-bytes",
            server.hll_sparse_max_bytes);
    config_get_numerical_field("lua-time-limit",server.lua_time_limit);
    config_get_numerical_field("slowlog-log-slower-than",
            server.slowlog_log_slower_than);
    config_get_numerical_field("latency-monitor-threshold",
            server.latency_monitor_threshold);
    config_get_numerical_field("slowlog-max-len", server.slowlog_max_len);
    config_get_numerical_field("tracking-table-max-fill", server.tracking_table_max_fill);
    config_get_numerical_field("port",server.port);
    config_get_numerical_field("cluster-announce-port",server.cluster_announce_port);
    config_get_numerical_field("cluster-announce-bus-port",server.cluster_announce_bus_port);
    config_get_numerical_field("tcp-backlog",server.tcp_backlog);
    config_get_numerical_field("databases",server.dbnum);
    config_get_numerical_field("io-threads",server.io_threads_num);
    config_get_numerical_field("repl-ping-slave-period",server.repl_ping_slave_period);
    config_get_numerical_field("repl-ping-replica-period",server.repl_ping_slave_period);
    config_get_numerical_field("repl-timeout",server.repl_timeout);
    config_get_numerical_field("repl-backlog-size",server.repl_backlog_size);
    config_get_numerical_field("repl-backlog-ttl",server.repl_backlog_time_limit);
    config_get_numerical_field("maxclients",server.maxclients);
    config_get_numerical_field("watchdog-period",server.watchdog_period);
    config_get_numerical_field("slave-priority",server.slave_priority);
    config_get_numerical_field("replica-priority",server.slave_priority);
    config_get_numerical_field("slave-announce-port",server.slave_announce_port);
    config_get_numerical_field("replica-announce-port",server.slave_announce_port);
    config_get_numerical_field("min-slaves-to-write",server.repl_min_slaves_to_write);
    config_get_numerical_field("min-replicas-to-write",server.repl_min_slaves_to_write);
    config_get_numerical_field("min-slaves-max-lag",server.repl_min_slaves_max_lag);
    config_get_numerical_field("min-replicas-max-lag",server.repl_min_slaves_max_lag);
    config_get_numerical_field("hz",server.config_hz);
    config_get_numerical_field("cluster-node-timeout",server.cluster_node_timeout);
    config_get_numerical_field("cluster-migration-barrier",server.cluster_migration_barrier);
    config_get_numerical_field("cluster-slave-validity-factor",server.cluster_slave_validity_factor);
    config_get_numerical_field("cluster-replica-validity-factor",server.cluster_slave_validity_factor);
    config_get_numerical_field("repl-diskless-sync-delay",server.repl_diskless_sync_delay);
    config_get_numerical_field("rdb-key-save-delay",server.rdb_key_save_delay);
    config_get_numerical_field("tcp-keepalive",server.tcpkeepalive);

    /* Bool (yes/no) values */
    /* Iterate the configs that are standard */
    for (configYesNo *config = configs_yesno; config->name != NULL; config++) {
        config_get_bool_field(config->name, *(config->config));
        if (config->alias) {
            config_get_bool_field(config->alias, *(config->config));
        }
    }

    config_get_bool_field("activedefrag", server.active_defrag_enabled);
<<<<<<< HEAD
    config_get_bool_field("jemalloc-bg-thread", server.jemalloc_bg_thread);
    config_get_bool_field("protected-mode", server.protected_mode);
    config_get_bool_field("gopher-enabled", server.gopher_enabled);
    config_get_bool_field("io-threads-do-reads", server.io_threads_do_reads);
    config_get_bool_field("repl-disable-tcp-nodelay",
            server.repl_disable_tcp_nodelay);
    config_get_bool_field("repl-diskless-sync",
            server.repl_diskless_sync);
    config_get_bool_field("aof-rewrite-incremental-fsync",
            server.aof_rewrite_incremental_fsync);
    config_get_bool_field("rdb-save-incremental-fsync",
            server.rdb_save_incremental_fsync);
    config_get_bool_field("aof-load-truncated",
            server.aof_load_truncated);
    config_get_bool_field("aof-use-rdb-preamble",
            server.aof_use_rdb_preamble);
    config_get_bool_field("lazyfree-lazy-eviction",
            server.lazyfree_lazy_eviction);
    config_get_bool_field("lazyfree-lazy-expire",
            server.lazyfree_lazy_expire);
    config_get_bool_field("lazyfree-lazy-server-del",
            server.lazyfree_lazy_server_del);
    config_get_bool_field("slave-lazy-flush",
            server.repl_slave_lazy_flush);
    config_get_bool_field("replica-lazy-flush",
            server.repl_slave_lazy_flush);
    config_get_bool_field("dynamic-hz",
            server.dynamic_hz);
=======
>>>>>>> ee1cef18

    /* Enum values */
    config_get_enum_field("maxmemory-policy",
            server.maxmemory_policy,maxmemory_policy_enum);
    config_get_enum_field("loglevel",
            server.verbosity,loglevel_enum);
    config_get_enum_field("supervised",
            server.supervised_mode,supervised_mode_enum);
    config_get_enum_field("appendfsync",
            server.aof_fsync,aof_fsync_enum);
    config_get_enum_field("syslog-facility",
            server.syslog_facility,syslog_facility_enum);
    config_get_enum_field("repl-diskless-load",
            server.repl_diskless_load,repl_diskless_load_enum);

    /* Everything we can't handle with macros follows. */

    if (stringmatch(pattern,"appendonly",1)) {
        addReplyBulkCString(c,"appendonly");
        addReplyBulkCString(c,server.aof_enabled ? "yes" : "no");
        matches++;
    }
    if (stringmatch(pattern,"dir",1)) {
        char buf[1024];

        if (getcwd(buf,sizeof(buf)) == NULL)
            buf[0] = '\0';

        addReplyBulkCString(c,"dir");
        addReplyBulkCString(c,buf);
        matches++;
    }
    if (stringmatch(pattern,"save",1)) {
        sds buf = sdsempty();
        int j;

        for (j = 0; j < server.saveparamslen; j++) {
            buf = sdscatprintf(buf,"%jd %d",
                    (intmax_t)server.saveparams[j].seconds,
                    server.saveparams[j].changes);
            if (j != server.saveparamslen-1)
                buf = sdscatlen(buf," ",1);
        }
        addReplyBulkCString(c,"save");
        addReplyBulkCString(c,buf);
        sdsfree(buf);
        matches++;
    }
    if (stringmatch(pattern,"client-output-buffer-limit",1)) {
        sds buf = sdsempty();
        int j;

        for (j = 0; j < CLIENT_TYPE_OBUF_COUNT; j++) {
            buf = sdscatprintf(buf,"%s %llu %llu %ld",
                    getClientTypeName(j),
                    server.client_obuf_limits[j].hard_limit_bytes,
                    server.client_obuf_limits[j].soft_limit_bytes,
                    (long) server.client_obuf_limits[j].soft_limit_seconds);
            if (j != CLIENT_TYPE_OBUF_COUNT-1)
                buf = sdscatlen(buf," ",1);
        }
        addReplyBulkCString(c,"client-output-buffer-limit");
        addReplyBulkCString(c,buf);
        sdsfree(buf);
        matches++;
    }
    if (stringmatch(pattern,"unixsocketperm",1)) {
        char buf[32];
        snprintf(buf,sizeof(buf),"%o",server.unixsocketperm);
        addReplyBulkCString(c,"unixsocketperm");
        addReplyBulkCString(c,buf);
        matches++;
    }
    if (stringmatch(pattern,"slaveof",1) ||
        stringmatch(pattern,"replicaof",1))
    {
        char *optname = stringmatch(pattern,"slaveof",1) ?
                        "slaveof" : "replicaof";
        char buf[256];

        addReplyBulkCString(c,optname);
        if (server.masterhost)
            snprintf(buf,sizeof(buf),"%s %d",
                server.masterhost, server.masterport);
        else
            buf[0] = '\0';
        addReplyBulkCString(c,buf);
        matches++;
    }
    if (stringmatch(pattern,"notify-keyspace-events",1)) {
        sds flags = keyspaceEventsFlagsToString(server.notify_keyspace_events);

        addReplyBulkCString(c,"notify-keyspace-events");
        addReplyBulkSds(c,flags);
        matches++;
    }
    if (stringmatch(pattern,"bind",1)) {
        sds aux = sdsjoin(server.bindaddr,server.bindaddr_count," ");

        addReplyBulkCString(c,"bind");
        addReplyBulkCString(c,aux);
        sdsfree(aux);
        matches++;
    }
    if (stringmatch(pattern,"requirepass",1)) {
        addReplyBulkCString(c,"requirepass");
        sds password = ACLDefaultUserFirstPassword();
        if (password) {
            addReplyBulkCBuffer(c,password,sdslen(password));
        } else {
            addReplyBulkCString(c,"");
        }
        matches++;
    }
    setDeferredMapLen(c,replylen,matches);
}

/*-----------------------------------------------------------------------------
 * CONFIG REWRITE implementation
 *----------------------------------------------------------------------------*/

#define REDIS_CONFIG_REWRITE_SIGNATURE "# Generated by CONFIG REWRITE"

/* We use the following dictionary type to store where a configuration
 * option is mentioned in the old configuration file, so it's
 * like "maxmemory" -> list of line numbers (first line is zero). */
uint64_t dictSdsCaseHash(const void *key);
int dictSdsKeyCaseCompare(void *privdata, const void *key1, const void *key2);
void dictSdsDestructor(void *privdata, void *val);
void dictListDestructor(void *privdata, void *val);

/* Sentinel config rewriting is implemented inside sentinel.c by
 * rewriteConfigSentinelOption(). */
void rewriteConfigSentinelOption(struct rewriteConfigState *state);

dictType optionToLineDictType = {
    dictSdsCaseHash,            /* hash function */
    NULL,                       /* key dup */
    NULL,                       /* val dup */
    dictSdsKeyCaseCompare,      /* key compare */
    dictSdsDestructor,          /* key destructor */
    dictListDestructor          /* val destructor */
};

dictType optionSetDictType = {
    dictSdsCaseHash,            /* hash function */
    NULL,                       /* key dup */
    NULL,                       /* val dup */
    dictSdsKeyCaseCompare,      /* key compare */
    dictSdsDestructor,          /* key destructor */
    NULL                        /* val destructor */
};

/* The config rewrite state. */
struct rewriteConfigState {
    dict *option_to_line; /* Option -> list of config file lines map */
    dict *rewritten;      /* Dictionary of already processed options */
    int numlines;         /* Number of lines in current config */
    sds *lines;           /* Current lines as an array of sds strings */
    int has_tail;         /* True if we already added directives that were
                             not present in the original config file. */
};

/* Append the new line to the current configuration state. */
void rewriteConfigAppendLine(struct rewriteConfigState *state, sds line) {
    state->lines = zrealloc(state->lines, sizeof(char*) * (state->numlines+1));
    state->lines[state->numlines++] = line;
}

/* Populate the option -> list of line numbers map. */
void rewriteConfigAddLineNumberToOption(struct rewriteConfigState *state, sds option, int linenum) {
    list *l = dictFetchValue(state->option_to_line,option);

    if (l == NULL) {
        l = listCreate();
        dictAdd(state->option_to_line,sdsdup(option),l);
    }
    listAddNodeTail(l,(void*)(long)linenum);
}

/* Add the specified option to the set of processed options.
 * This is useful as only unused lines of processed options will be blanked
 * in the config file, while options the rewrite process does not understand
 * remain untouched. */
void rewriteConfigMarkAsProcessed(struct rewriteConfigState *state, const char *option) {
    sds opt = sdsnew(option);

    if (dictAdd(state->rewritten,opt,NULL) != DICT_OK) sdsfree(opt);
}

/* Read the old file, split it into lines to populate a newly created
 * config rewrite state, and return it to the caller.
 *
 * If it is impossible to read the old file, NULL is returned.
 * If the old file does not exist at all, an empty state is returned. */
struct rewriteConfigState *rewriteConfigReadOldFile(char *path) {
    FILE *fp = fopen(path,"r");
    if (fp == NULL && errno != ENOENT) return NULL;

    char buf[CONFIG_MAX_LINE+1];
    int linenum = -1;
    struct rewriteConfigState *state = zmalloc(sizeof(*state));
    state->option_to_line = dictCreate(&optionToLineDictType,NULL);
    state->rewritten = dictCreate(&optionSetDictType,NULL);
    state->numlines = 0;
    state->lines = NULL;
    state->has_tail = 0;
    if (fp == NULL) return state;

    /* Read the old file line by line, populate the state. */
    while(fgets(buf,CONFIG_MAX_LINE+1,fp) != NULL) {
        int argc;
        sds *argv;
        sds line = sdstrim(sdsnew(buf),"\r\n\t ");

        linenum++; /* Zero based, so we init at -1 */

        /* Handle comments and empty lines. */
        if (line[0] == '#' || line[0] == '\0') {
            if (!state->has_tail && !strcmp(line,REDIS_CONFIG_REWRITE_SIGNATURE))
                state->has_tail = 1;
            rewriteConfigAppendLine(state,line);
            continue;
        }

        /* Not a comment, split into arguments. */
        argv = sdssplitargs(line,&argc);
        if (argv == NULL) {
            /* Apparently the line is unparsable for some reason, for
             * instance it may have unbalanced quotes. Load it as a
             * comment. */
            sds aux = sdsnew("# ??? ");
            aux = sdscatsds(aux,line);
            sdsfree(line);
            rewriteConfigAppendLine(state,aux);
            continue;
        }

        sdstolower(argv[0]); /* We only want lowercase config directives. */

        /* Now we populate the state according to the content of this line.
         * Append the line and populate the option -> line numbers map. */
        rewriteConfigAppendLine(state,line);

        /* Translate options using the word "slave" to the corresponding name
         * "replica", before adding such option to the config name -> lines
         * mapping. */
        char *p = strstr(argv[0],"slave");
        if (p) {
            sds alt = sdsempty();
            alt = sdscatlen(alt,argv[0],p-argv[0]);;
            alt = sdscatlen(alt,"replica",7);
            alt = sdscatlen(alt,p+5,strlen(p+5));
            sdsfree(argv[0]);
            argv[0] = alt;
        }
        rewriteConfigAddLineNumberToOption(state,argv[0],linenum);
        sdsfreesplitres(argv,argc);
    }
    fclose(fp);
    return state;
}

/* Rewrite the specified configuration option with the new "line".
 * It progressively uses lines of the file that were already used for the same
 * configuration option in the old version of the file, removing that line from
 * the map of options -> line numbers.
 *
 * If there are lines associated with a given configuration option and
 * "force" is non-zero, the line is appended to the configuration file.
 * Usually "force" is true when an option has not its default value, so it
 * must be rewritten even if not present previously.
 *
 * The first time a line is appended into a configuration file, a comment
 * is added to show that starting from that point the config file was generated
 * by CONFIG REWRITE.
 *
 * "line" is either used, or freed, so the caller does not need to free it
 * in any way. */
void rewriteConfigRewriteLine(struct rewriteConfigState *state, const char *option, sds line, int force) {
    sds o = sdsnew(option);
    list *l = dictFetchValue(state->option_to_line,o);

    rewriteConfigMarkAsProcessed(state,option);

    if (!l && !force) {
        /* Option not used previously, and we are not forced to use it. */
        sdsfree(line);
        sdsfree(o);
        return;
    }

    if (l) {
        listNode *ln = listFirst(l);
        int linenum = (long) ln->value;

        /* There are still lines in the old configuration file we can reuse
         * for this option. Replace the line with the new one. */
        listDelNode(l,ln);
        if (listLength(l) == 0) dictDelete(state->option_to_line,o);
        sdsfree(state->lines[linenum]);
        state->lines[linenum] = line;
    } else {
        /* Append a new line. */
        if (!state->has_tail) {
            rewriteConfigAppendLine(state,
                sdsnew(REDIS_CONFIG_REWRITE_SIGNATURE));
            state->has_tail = 1;
        }
        rewriteConfigAppendLine(state,line);
    }
    sdsfree(o);
}

/* Write the long long 'bytes' value as a string in a way that is parsable
 * inside redis.conf. If possible uses the GB, MB, KB notation. */
int rewriteConfigFormatMemory(char *buf, size_t len, long long bytes) {
    int gb = 1024*1024*1024;
    int mb = 1024*1024;
    int kb = 1024;

    if (bytes && (bytes % gb) == 0) {
        return snprintf(buf,len,"%lldgb",bytes/gb);
    } else if (bytes && (bytes % mb) == 0) {
        return snprintf(buf,len,"%lldmb",bytes/mb);
    } else if (bytes && (bytes % kb) == 0) {
        return snprintf(buf,len,"%lldkb",bytes/kb);
    } else {
        return snprintf(buf,len,"%lld",bytes);
    }
}

/* Rewrite a simple "option-name <bytes>" configuration option. */
void rewriteConfigBytesOption(struct rewriteConfigState *state, char *option, long long value, long long defvalue) {
    char buf[64];
    int force = value != defvalue;
    sds line;

    rewriteConfigFormatMemory(buf,sizeof(buf),value);
    line = sdscatprintf(sdsempty(),"%s %s",option,buf);
    rewriteConfigRewriteLine(state,option,line,force);
}

/* Rewrite a yes/no option. */
void rewriteConfigYesNoOption(struct rewriteConfigState *state, const char *option, int value, int defvalue) {
    int force = value != defvalue;
    sds line = sdscatprintf(sdsempty(),"%s %s",option,
        value ? "yes" : "no");

    rewriteConfigRewriteLine(state,option,line,force);
}

/* Rewrite a string option. */
void rewriteConfigStringOption(struct rewriteConfigState *state, char *option, char *value, char *defvalue) {
    int force = 1;
    sds line;

    /* String options set to NULL need to be not present at all in the
     * configuration file to be set to NULL again at the next reboot. */
    if (value == NULL) {
        rewriteConfigMarkAsProcessed(state,option);
        return;
    }

    /* Set force to zero if the value is set to its default. */
    if (defvalue && strcmp(value,defvalue) == 0) force = 0;

    line = sdsnew(option);
    line = sdscatlen(line, " ", 1);
    line = sdscatrepr(line, value, strlen(value));

    rewriteConfigRewriteLine(state,option,line,force);
}

/* Rewrite a numerical (long long range) option. */
void rewriteConfigNumericalOption(struct rewriteConfigState *state, char *option, long long value, long long defvalue) {
    int force = value != defvalue;
    sds line = sdscatprintf(sdsempty(),"%s %lld",option,value);

    rewriteConfigRewriteLine(state,option,line,force);
}

/* Rewrite a octal option. */
void rewriteConfigOctalOption(struct rewriteConfigState *state, char *option, int value, int defvalue) {
    int force = value != defvalue;
    sds line = sdscatprintf(sdsempty(),"%s %o",option,value);

    rewriteConfigRewriteLine(state,option,line,force);
}

/* Rewrite an enumeration option. It takes as usually state and option name,
 * and in addition the enumeration array and the default value for the
 * option. */
void rewriteConfigEnumOption(struct rewriteConfigState *state, char *option, int value, configEnum *ce, int defval) {
    sds line;
    const char *name = configEnumGetNameOrUnknown(ce,value);
    int force = value != defval;

    line = sdscatprintf(sdsempty(),"%s %s",option,name);
    rewriteConfigRewriteLine(state,option,line,force);
}

/* Rewrite the syslog-facility option. */
void rewriteConfigSyslogfacilityOption(struct rewriteConfigState *state) {
    int value = server.syslog_facility;
    int force = value != LOG_LOCAL0;
    const char *name = NULL, *option = "syslog-facility";
    sds line;

    name = configEnumGetNameOrUnknown(syslog_facility_enum,value);
    line = sdscatprintf(sdsempty(),"%s %s",option,name);
    rewriteConfigRewriteLine(state,option,line,force);
}

/* Rewrite the save option. */
void rewriteConfigSaveOption(struct rewriteConfigState *state) {
    int j;
    sds line;

    /* Note that if there are no save parameters at all, all the current
     * config line with "save" will be detected as orphaned and deleted,
     * resulting into no RDB persistence as expected. */
    for (j = 0; j < server.saveparamslen; j++) {
        line = sdscatprintf(sdsempty(),"save %ld %d",
            (long) server.saveparams[j].seconds, server.saveparams[j].changes);
        rewriteConfigRewriteLine(state,"save",line,1);
    }
    /* Mark "save" as processed in case server.saveparamslen is zero. */
    rewriteConfigMarkAsProcessed(state,"save");
}

/* Rewrite the user option. */
void rewriteConfigUserOption(struct rewriteConfigState *state) {
    /* If there is a user file defined we just mark this configuration
     * directive as processed, so that all the lines containing users
     * inside the config file gets discarded. */
    if (server.acl_filename[0] != '\0') {
        rewriteConfigMarkAsProcessed(state,"user");
        return;
    }

    /* Otherwise scan the list of users and rewrite every line. Note that
     * in case the list here is empty, the effect will just be to comment
     * all the users directive inside the config file. */
    raxIterator ri;
    raxStart(&ri,Users);
    raxSeek(&ri,"^",NULL,0);
    while(raxNext(&ri)) {
        user *u = ri.data;
        sds line = sdsnew("user ");
        line = sdscatsds(line,u->name);
        line = sdscatlen(line," ",1);
        sds descr = ACLDescribeUser(u);
        line = sdscatsds(line,descr);
        sdsfree(descr);
        rewriteConfigRewriteLine(state,"user",line,1);
    }
    raxStop(&ri);

    /* Mark "user" as processed in case there are no defined users. */
    rewriteConfigMarkAsProcessed(state,"user");
}

/* Rewrite the dir option, always using absolute paths.*/
void rewriteConfigDirOption(struct rewriteConfigState *state) {
    char cwd[1024];

    if (getcwd(cwd,sizeof(cwd)) == NULL) {
        rewriteConfigMarkAsProcessed(state,"dir");
        return; /* no rewrite on error. */
    }
    rewriteConfigStringOption(state,"dir",cwd,NULL);
}

/* Rewrite the slaveof option. */
void rewriteConfigSlaveofOption(struct rewriteConfigState *state, char *option) {
    sds line;

    /* If this is a master, we want all the slaveof config options
     * in the file to be removed. Note that if this is a cluster instance
     * we don't want a slaveof directive inside redis.conf. */
    if (server.cluster_enabled || server.masterhost == NULL) {
        rewriteConfigMarkAsProcessed(state,option);
        return;
    }
    line = sdscatprintf(sdsempty(),"%s %s %d", option,
        server.masterhost, server.masterport);
    rewriteConfigRewriteLine(state,option,line,1);
}

/* Rewrite the notify-keyspace-events option. */
void rewriteConfigNotifykeyspaceeventsOption(struct rewriteConfigState *state) {
    int force = server.notify_keyspace_events != 0;
    char *option = "notify-keyspace-events";
    sds line, flags;

    flags = keyspaceEventsFlagsToString(server.notify_keyspace_events);
    line = sdsnew(option);
    line = sdscatlen(line, " ", 1);
    line = sdscatrepr(line, flags, sdslen(flags));
    sdsfree(flags);
    rewriteConfigRewriteLine(state,option,line,force);
}

/* Rewrite the client-output-buffer-limit option. */
void rewriteConfigClientoutputbufferlimitOption(struct rewriteConfigState *state) {
    int j;
    char *option = "client-output-buffer-limit";

    for (j = 0; j < CLIENT_TYPE_OBUF_COUNT; j++) {
        int force = (server.client_obuf_limits[j].hard_limit_bytes !=
                    clientBufferLimitsDefaults[j].hard_limit_bytes) ||
                    (server.client_obuf_limits[j].soft_limit_bytes !=
                    clientBufferLimitsDefaults[j].soft_limit_bytes) ||
                    (server.client_obuf_limits[j].soft_limit_seconds !=
                    clientBufferLimitsDefaults[j].soft_limit_seconds);
        sds line;
        char hard[64], soft[64];

        rewriteConfigFormatMemory(hard,sizeof(hard),
                server.client_obuf_limits[j].hard_limit_bytes);
        rewriteConfigFormatMemory(soft,sizeof(soft),
                server.client_obuf_limits[j].soft_limit_bytes);

        char *typename = getClientTypeName(j);
        if (!strcmp(typename,"slave")) typename = "replica";
        line = sdscatprintf(sdsempty(),"%s %s %s %s %ld",
                option, typename, hard, soft,
                (long) server.client_obuf_limits[j].soft_limit_seconds);
        rewriteConfigRewriteLine(state,option,line,force);
    }
}

/* Rewrite the bind option. */
void rewriteConfigBindOption(struct rewriteConfigState *state) {
    int force = 1;
    sds line, addresses;
    char *option = "bind";

    /* Nothing to rewrite if we don't have bind addresses. */
    if (server.bindaddr_count == 0) {
        rewriteConfigMarkAsProcessed(state,option);
        return;
    }

    /* Rewrite as bind <addr1> <addr2> ... <addrN> */
    addresses = sdsjoin(server.bindaddr,server.bindaddr_count," ");
    line = sdsnew(option);
    line = sdscatlen(line, " ", 1);
    line = sdscatsds(line, addresses);
    sdsfree(addresses);

    rewriteConfigRewriteLine(state,option,line,force);
}

/* Rewrite the requirepass option. */
void rewriteConfigRequirepassOption(struct rewriteConfigState *state, char *option) {
    int force = 1;
    sds line;
    sds password = ACLDefaultUserFirstPassword();

    /* If there is no password set, we don't want the requirepass option
     * to be present in the configuration at all. */
    if (password == NULL) {
        rewriteConfigMarkAsProcessed(state,option);
        return;
    }

    line = sdsnew(option);
    line = sdscatlen(line, " ", 1);
    line = sdscatsds(line, password);

    rewriteConfigRewriteLine(state,option,line,force);
}

/* Glue together the configuration lines in the current configuration
 * rewrite state into a single string, stripping multiple empty lines. */
sds rewriteConfigGetContentFromState(struct rewriteConfigState *state) {
    sds content = sdsempty();
    int j, was_empty = 0;

    for (j = 0; j < state->numlines; j++) {
        /* Every cluster of empty lines is turned into a single empty line. */
        if (sdslen(state->lines[j]) == 0) {
            if (was_empty) continue;
            was_empty = 1;
        } else {
            was_empty = 0;
        }
        content = sdscatsds(content,state->lines[j]);
        content = sdscatlen(content,"\n",1);
    }
    return content;
}

/* Free the configuration rewrite state. */
void rewriteConfigReleaseState(struct rewriteConfigState *state) {
    sdsfreesplitres(state->lines,state->numlines);
    dictRelease(state->option_to_line);
    dictRelease(state->rewritten);
    zfree(state);
}

/* At the end of the rewrite process the state contains the remaining
 * map between "option name" => "lines in the original config file".
 * Lines used by the rewrite process were removed by the function
 * rewriteConfigRewriteLine(), all the other lines are "orphaned" and
 * should be replaced by empty lines.
 *
 * This function does just this, iterating all the option names and
 * blanking all the lines still associated. */
void rewriteConfigRemoveOrphaned(struct rewriteConfigState *state) {
    dictIterator *di = dictGetIterator(state->option_to_line);
    dictEntry *de;

    while((de = dictNext(di)) != NULL) {
        list *l = dictGetVal(de);
        sds option = dictGetKey(de);

        /* Don't blank lines about options the rewrite process
         * don't understand. */
        if (dictFind(state->rewritten,option) == NULL) {
            serverLog(LL_DEBUG,"Not rewritten option: %s", option);
            continue;
        }

        while(listLength(l)) {
            listNode *ln = listFirst(l);
            int linenum = (long) ln->value;

            sdsfree(state->lines[linenum]);
            state->lines[linenum] = sdsempty();
            listDelNode(l,ln);
        }
    }
    dictReleaseIterator(di);
}

/* This function overwrites the old configuration file with the new content.
 *
 * 1) The old file length is obtained.
 * 2) If the new content is smaller, padding is added.
 * 3) A single write(2) call is used to replace the content of the file.
 * 4) Later the file is truncated to the length of the new content.
 *
 * This way we are sure the file is left in a consistent state even if the
 * process is stopped between any of the four operations.
 *
 * The function returns 0 on success, otherwise -1 is returned and errno
 * set accordingly. */
int rewriteConfigOverwriteFile(char *configfile, sds content) {
    int retval = 0;
    int fd = open(configfile,O_RDWR|O_CREAT,0644);
    int content_size = sdslen(content), padding = 0;
    struct stat sb;
    sds content_padded;

    /* 1) Open the old file (or create a new one if it does not
     *    exist), get the size. */
    if (fd == -1) return -1; /* errno set by open(). */
    if (fstat(fd,&sb) == -1) {
        close(fd);
        return -1; /* errno set by fstat(). */
    }

    /* 2) Pad the content at least match the old file size. */
    content_padded = sdsdup(content);
    if (content_size < sb.st_size) {
        /* If the old file was bigger, pad the content with
         * a newline plus as many "#" chars as required. */
        padding = sb.st_size - content_size;
        content_padded = sdsgrowzero(content_padded,sb.st_size);
        content_padded[content_size] = '\n';
        memset(content_padded+content_size+1,'#',padding-1);
    }

    /* 3) Write the new content using a single write(2). */
    if (write(fd,content_padded,strlen(content_padded)) == -1) {
        retval = -1;
        goto cleanup;
    }

    /* 4) Truncate the file to the right length if we used padding. */
    if (padding) {
        if (ftruncate(fd,content_size) == -1) {
            /* Non critical error... */
        }
    }

cleanup:
    sdsfree(content_padded);
    close(fd);
    return retval;
}

/* Rewrite the configuration file at "path".
 * If the configuration file already exists, we try at best to retain comments
 * and overall structure.
 *
 * Configuration parameters that are at their default value, unless already
 * explicitly included in the old configuration file, are not rewritten.
 *
 * On error -1 is returned and errno is set accordingly, otherwise 0. */
int rewriteConfig(char *path) {
    struct rewriteConfigState *state;
    sds newcontent;
    int retval;

    /* Step 1: read the old config into our rewrite state. */
    if ((state = rewriteConfigReadOldFile(path)) == NULL) return -1;

    /* Step 2: rewrite every single option, replacing or appending it inside
     * the rewrite state. */

    /* Iterate the configs that are standard */
    for (configYesNo *config = configs_yesno; config->name != NULL; config++) {
        rewriteConfigYesNoOption(state,config->name,*(config->config),config->default_value);
    }

    rewriteConfigStringOption(state,"pidfile",server.pidfile,CONFIG_DEFAULT_PID_FILE);
    rewriteConfigNumericalOption(state,"port",server.port,CONFIG_DEFAULT_SERVER_PORT);
    rewriteConfigNumericalOption(state,"cluster-announce-port",server.cluster_announce_port,CONFIG_DEFAULT_CLUSTER_ANNOUNCE_PORT);
    rewriteConfigNumericalOption(state,"cluster-announce-bus-port",server.cluster_announce_bus_port,CONFIG_DEFAULT_CLUSTER_ANNOUNCE_BUS_PORT);
    rewriteConfigNumericalOption(state,"tcp-backlog",server.tcp_backlog,CONFIG_DEFAULT_TCP_BACKLOG);
    rewriteConfigBindOption(state);
    rewriteConfigStringOption(state,"unixsocket",server.unixsocket,NULL);
    rewriteConfigOctalOption(state,"unixsocketperm",server.unixsocketperm,CONFIG_DEFAULT_UNIX_SOCKET_PERM);
    rewriteConfigNumericalOption(state,"timeout",server.maxidletime,CONFIG_DEFAULT_CLIENT_TIMEOUT);
    rewriteConfigNumericalOption(state,"tcp-keepalive",server.tcpkeepalive,CONFIG_DEFAULT_TCP_KEEPALIVE);
    rewriteConfigNumericalOption(state,"replica-announce-port",server.slave_announce_port,CONFIG_DEFAULT_SLAVE_ANNOUNCE_PORT);
    rewriteConfigEnumOption(state,"loglevel",server.verbosity,loglevel_enum,CONFIG_DEFAULT_VERBOSITY);
    rewriteConfigStringOption(state,"logfile",server.logfile,CONFIG_DEFAULT_LOGFILE);
    rewriteConfigStringOption(state,"aclfile",server.acl_filename,CONFIG_DEFAULT_ACL_FILENAME);
    rewriteConfigYesNoOption(state,"syslog-enabled",server.syslog_enabled,CONFIG_DEFAULT_SYSLOG_ENABLED);
    rewriteConfigStringOption(state,"syslog-ident",server.syslog_ident,CONFIG_DEFAULT_SYSLOG_IDENT);
    rewriteConfigSyslogfacilityOption(state);
    rewriteConfigSaveOption(state);
    rewriteConfigUserOption(state);
    rewriteConfigNumericalOption(state,"databases",server.dbnum,CONFIG_DEFAULT_DBNUM);
    rewriteConfigNumericalOption(state,"io-threads",server.dbnum,CONFIG_DEFAULT_IO_THREADS_NUM);
    rewriteConfigStringOption(state,"dbfilename",server.rdb_filename,CONFIG_DEFAULT_RDB_FILENAME);
    rewriteConfigDirOption(state);
    rewriteConfigSlaveofOption(state,"replicaof");
    rewriteConfigStringOption(state,"replica-announce-ip",server.slave_announce_ip,CONFIG_DEFAULT_SLAVE_ANNOUNCE_IP);
    rewriteConfigStringOption(state,"masteruser",server.masteruser,NULL);
    rewriteConfigStringOption(state,"masterauth",server.masterauth,NULL);
    rewriteConfigStringOption(state,"cluster-announce-ip",server.cluster_announce_ip,NULL);
    rewriteConfigNumericalOption(state,"repl-ping-replica-period",server.repl_ping_slave_period,CONFIG_DEFAULT_REPL_PING_SLAVE_PERIOD);
    rewriteConfigNumericalOption(state,"repl-timeout",server.repl_timeout,CONFIG_DEFAULT_REPL_TIMEOUT);
    rewriteConfigBytesOption(state,"repl-backlog-size",server.repl_backlog_size,CONFIG_DEFAULT_REPL_BACKLOG_SIZE);
    rewriteConfigBytesOption(state,"repl-backlog-ttl",server.repl_backlog_time_limit,CONFIG_DEFAULT_REPL_BACKLOG_TIME_LIMIT);
    rewriteConfigEnumOption(state,"repl-diskless-load",server.repl_diskless_load,repl_diskless_load_enum,CONFIG_DEFAULT_REPL_DISKLESS_LOAD);
    rewriteConfigNumericalOption(state,"repl-diskless-sync-delay",server.repl_diskless_sync_delay,CONFIG_DEFAULT_REPL_DISKLESS_SYNC_DELAY);
    rewriteConfigNumericalOption(state,"replica-priority",server.slave_priority,CONFIG_DEFAULT_SLAVE_PRIORITY);
    rewriteConfigNumericalOption(state,"min-replicas-to-write",server.repl_min_slaves_to_write,CONFIG_DEFAULT_MIN_SLAVES_TO_WRITE);
    rewriteConfigNumericalOption(state,"min-replicas-max-lag",server.repl_min_slaves_max_lag,CONFIG_DEFAULT_MIN_SLAVES_MAX_LAG);
    rewriteConfigRequirepassOption(state,"requirepass");
    rewriteConfigNumericalOption(state,"maxclients",server.maxclients,CONFIG_DEFAULT_MAX_CLIENTS);
    rewriteConfigBytesOption(state,"maxmemory",server.maxmemory,CONFIG_DEFAULT_MAXMEMORY);
    rewriteConfigBytesOption(state,"proto-max-bulk-len",server.proto_max_bulk_len,CONFIG_DEFAULT_PROTO_MAX_BULK_LEN);
    rewriteConfigBytesOption(state,"client-query-buffer-limit",server.client_max_querybuf_len,PROTO_MAX_QUERYBUF_LEN);
    rewriteConfigEnumOption(state,"maxmemory-policy",server.maxmemory_policy,maxmemory_policy_enum,CONFIG_DEFAULT_MAXMEMORY_POLICY);
    rewriteConfigNumericalOption(state,"maxmemory-samples",server.maxmemory_samples,CONFIG_DEFAULT_MAXMEMORY_SAMPLES);
    rewriteConfigNumericalOption(state,"lfu-log-factor",server.lfu_log_factor,CONFIG_DEFAULT_LFU_LOG_FACTOR);
    rewriteConfigNumericalOption(state,"lfu-decay-time",server.lfu_decay_time,CONFIG_DEFAULT_LFU_DECAY_TIME);
    rewriteConfigNumericalOption(state,"active-defrag-threshold-lower",server.active_defrag_threshold_lower,CONFIG_DEFAULT_DEFRAG_THRESHOLD_LOWER);
    rewriteConfigNumericalOption(state,"active-defrag-threshold-upper",server.active_defrag_threshold_upper,CONFIG_DEFAULT_DEFRAG_THRESHOLD_UPPER);
    rewriteConfigBytesOption(state,"active-defrag-ignore-bytes",server.active_defrag_ignore_bytes,CONFIG_DEFAULT_DEFRAG_IGNORE_BYTES);
    rewriteConfigNumericalOption(state,"active-defrag-cycle-min",server.active_defrag_cycle_min,CONFIG_DEFAULT_DEFRAG_CYCLE_MIN);
    rewriteConfigNumericalOption(state,"active-defrag-cycle-max",server.active_defrag_cycle_max,CONFIG_DEFAULT_DEFRAG_CYCLE_MAX);
    rewriteConfigNumericalOption(state,"active-defrag-max-scan-fields",server.active_defrag_max_scan_fields,CONFIG_DEFAULT_DEFRAG_MAX_SCAN_FIELDS);
    rewriteConfigYesNoOption(state,"appendonly",server.aof_enabled,0);
    rewriteConfigStringOption(state,"appendfilename",server.aof_filename,CONFIG_DEFAULT_AOF_FILENAME);
    rewriteConfigEnumOption(state,"appendfsync",server.aof_fsync,aof_fsync_enum,CONFIG_DEFAULT_AOF_FSYNC);
    rewriteConfigNumericalOption(state,"auto-aof-rewrite-percentage",server.aof_rewrite_perc,AOF_REWRITE_PERC);
    rewriteConfigBytesOption(state,"auto-aof-rewrite-min-size",server.aof_rewrite_min_size,AOF_REWRITE_MIN_SIZE);
    rewriteConfigNumericalOption(state,"lua-time-limit",server.lua_time_limit,LUA_SCRIPT_TIME_LIMIT);
    rewriteConfigYesNoOption(state,"cluster-enabled",server.cluster_enabled,0);
    rewriteConfigStringOption(state,"cluster-config-file",server.cluster_configfile,CONFIG_DEFAULT_CLUSTER_CONFIG_FILE);
    rewriteConfigNumericalOption(state,"cluster-node-timeout",server.cluster_node_timeout,CLUSTER_DEFAULT_NODE_TIMEOUT);
    rewriteConfigNumericalOption(state,"cluster-migration-barrier",server.cluster_migration_barrier,CLUSTER_DEFAULT_MIGRATION_BARRIER);
    rewriteConfigNumericalOption(state,"cluster-replica-validity-factor",server.cluster_slave_validity_factor,CLUSTER_DEFAULT_SLAVE_VALIDITY);
    rewriteConfigNumericalOption(state,"slowlog-log-slower-than",server.slowlog_log_slower_than,CONFIG_DEFAULT_SLOWLOG_LOG_SLOWER_THAN);
    rewriteConfigNumericalOption(state,"latency-monitor-threshold",server.latency_monitor_threshold,CONFIG_DEFAULT_LATENCY_MONITOR_THRESHOLD);
    rewriteConfigNumericalOption(state,"slowlog-max-len",server.slowlog_max_len,CONFIG_DEFAULT_SLOWLOG_MAX_LEN);
    rewriteConfigNumericalOption(state,"tracking-table-max-fill",server.tracking_table_max_fill,CONFIG_DEFAULT_TRACKING_TABLE_MAX_FILL);
    rewriteConfigNotifykeyspaceeventsOption(state);
    rewriteConfigNumericalOption(state,"hash-max-ziplist-entries",server.hash_max_ziplist_entries,OBJ_HASH_MAX_ZIPLIST_ENTRIES);
    rewriteConfigNumericalOption(state,"hash-max-ziplist-value",server.hash_max_ziplist_value,OBJ_HASH_MAX_ZIPLIST_VALUE);
    rewriteConfigNumericalOption(state,"stream-node-max-bytes",server.stream_node_max_bytes,OBJ_STREAM_NODE_MAX_BYTES);
    rewriteConfigNumericalOption(state,"stream-node-max-entries",server.stream_node_max_entries,OBJ_STREAM_NODE_MAX_ENTRIES);
    rewriteConfigNumericalOption(state,"list-max-ziplist-size",server.list_max_ziplist_size,OBJ_LIST_MAX_ZIPLIST_SIZE);
    rewriteConfigNumericalOption(state,"list-compress-depth",server.list_compress_depth,OBJ_LIST_COMPRESS_DEPTH);
    rewriteConfigNumericalOption(state,"set-max-intset-entries",server.set_max_intset_entries,OBJ_SET_MAX_INTSET_ENTRIES);
    rewriteConfigNumericalOption(state,"zset-max-ziplist-entries",server.zset_max_ziplist_entries,OBJ_ZSET_MAX_ZIPLIST_ENTRIES);
    rewriteConfigNumericalOption(state,"zset-max-ziplist-value",server.zset_max_ziplist_value,OBJ_ZSET_MAX_ZIPLIST_VALUE);
    rewriteConfigNumericalOption(state,"hll-sparse-max-bytes",server.hll_sparse_max_bytes,CONFIG_DEFAULT_HLL_SPARSE_MAX_BYTES);
    rewriteConfigYesNoOption(state,"activedefrag",server.active_defrag_enabled,CONFIG_DEFAULT_ACTIVE_DEFRAG);
<<<<<<< HEAD
    rewriteConfigYesNoOption(state,"jemalloc-bg-thread",server.jemalloc_bg_thread,1);
    rewriteConfigYesNoOption(state,"protected-mode",server.protected_mode,CONFIG_DEFAULT_PROTECTED_MODE);
    rewriteConfigYesNoOption(state,"gopher-enabled",server.gopher_enabled,CONFIG_DEFAULT_GOPHER_ENABLED);
    rewriteConfigYesNoOption(state,"io-threads-do-reads",server.io_threads_do_reads,CONFIG_DEFAULT_IO_THREADS_DO_READS);
=======
>>>>>>> ee1cef18
    rewriteConfigClientoutputbufferlimitOption(state);
    rewriteConfigNumericalOption(state,"hz",server.config_hz,CONFIG_DEFAULT_HZ);
    rewriteConfigEnumOption(state,"supervised",server.supervised_mode,supervised_mode_enum,SUPERVISED_NONE);
    rewriteConfigNumericalOption(state,"rdb-key-save-delay",server.rdb_key_save_delay,CONFIG_DEFAULT_RDB_KEY_SAVE_DELAY);

    /* Rewrite Sentinel config if in Sentinel mode. */
    if (server.sentinel_mode) rewriteConfigSentinelOption(state);

    /* Step 3: remove all the orphaned lines in the old file, that is, lines
     * that were used by a config option and are no longer used, like in case
     * of multiple "save" options or duplicated options. */
    rewriteConfigRemoveOrphaned(state);

    /* Step 4: generate a new configuration file from the modified state
     * and write it into the original file. */
    newcontent = rewriteConfigGetContentFromState(state);
    retval = rewriteConfigOverwriteFile(server.configfile,newcontent);

    sdsfree(newcontent);
    rewriteConfigReleaseState(state);
    return retval;
}

/*-----------------------------------------------------------------------------
 * CONFIG command entry point
 *----------------------------------------------------------------------------*/

void configCommand(client *c) {
    /* Only allow CONFIG GET while loading. */
    if (server.loading && strcasecmp(c->argv[1]->ptr,"get")) {
        addReplyError(c,"Only CONFIG GET is allowed during loading");
        return;
    }

    if (c->argc == 2 && !strcasecmp(c->argv[1]->ptr,"help")) {
        const char *help[] = {
"GET <pattern> -- Return parameters matching the glob-like <pattern> and their values.",
"SET <parameter> <value> -- Set parameter to value.",
"RESETSTAT -- Reset statistics reported by INFO.",
"REWRITE -- Rewrite the configuration file.",
NULL
        };
        addReplyHelp(c, help);
    } else if (!strcasecmp(c->argv[1]->ptr,"set") && c->argc == 4) {
        configSetCommand(c);
    } else if (!strcasecmp(c->argv[1]->ptr,"get") && c->argc == 3) {
        configGetCommand(c);
    } else if (!strcasecmp(c->argv[1]->ptr,"resetstat") && c->argc == 2) {
        resetServerStats();
        resetCommandTableStats();
        addReply(c,shared.ok);
    } else if (!strcasecmp(c->argv[1]->ptr,"rewrite") && c->argc == 2) {
        if (server.configfile == NULL) {
            addReplyError(c,"The server is running without a config file");
            return;
        }
        if (rewriteConfig(server.configfile) == -1) {
            serverLog(LL_WARNING,"CONFIG REWRITE failed: %s", strerror(errno));
            addReplyErrorFormat(c,"Rewriting config file: %s", strerror(errno));
        } else {
            serverLog(LL_WARNING,"CONFIG REWRITE executed with success.");
            addReply(c,shared.ok);
        }
    } else {
        addReplySubcommandSyntaxError(c);
        return;
    }
}<|MERGE_RESOLUTION|>--- conflicted
+++ resolved
@@ -144,6 +144,7 @@
     {"replica-serve-stale-data","slave-serve-stale-data",&server.repl_serve_stale_data,1,CONFIG_DEFAULT_SLAVE_SERVE_STALE_DATA},
     {"replica-read-only","slave-read-only",&server.repl_slave_ro,1,CONFIG_DEFAULT_SLAVE_READ_ONLY},
     {"replica-ignore-maxmemory","slave-ignore-maxmemory",&server.repl_slave_ignore_maxmemory,1,CONFIG_DEFAULT_SLAVE_IGNORE_MAXMEMORY},
+    {"jemalloc-bg-thread",NULL,&server.jemalloc_bg_thread,1,1},
     {NULL, NULL, 0, 0}
 };
 
@@ -474,21 +475,6 @@
                 err = "active defrag can't be enabled without proper jemalloc support"; goto loaderr;
 #endif
             }
-<<<<<<< HEAD
-        } else if (!strcasecmp(argv[0],"jemalloc-bg-thread") && argc == 2) {
-            if ((server.jemalloc_bg_thread = yesnotoi(argv[1])) == -1) {
-                err = "argument must be 'yes' or 'no'"; goto loaderr;
-            }
-        } else if (!strcasecmp(argv[0],"daemonize") && argc == 2) {
-            if ((server.daemonize = yesnotoi(argv[1])) == -1) {
-                err = "argument must be 'yes' or 'no'"; goto loaderr;
-            }
-        } else if (!strcasecmp(argv[0],"dynamic-hz") && argc == 2) {
-            if ((server.dynamic_hz = yesnotoi(argv[1])) == -1) {
-                err = "argument must be 'yes' or 'no'"; goto loaderr;
-            }
-=======
->>>>>>> ee1cef18
         } else if (!strcasecmp(argv[0],"hz") && argc == 2) {
             server.config_hz = atoi(argv[1]);
             if (server.config_hz < CONFIG_MIN_HZ) server.config_hz = CONFIG_MIN_HZ;
@@ -1110,33 +1096,6 @@
             return;
         }
 #endif
-<<<<<<< HEAD
-    } config_set_bool_field(
-      "jemalloc-bg-thread",server.jemalloc_bg_thread) {
-          set_jemalloc_bg_thread(server.jemalloc_bg_thread);
-    } config_set_bool_field(
-      "protected-mode",server.protected_mode) {
-    } config_set_bool_field(
-      "gopher-enabled",server.gopher_enabled) {
-    } config_set_bool_field(
-      "stop-writes-on-bgsave-error",server.stop_writes_on_bgsave_err) {
-    } config_set_bool_field(
-      "lazyfree-lazy-eviction",server.lazyfree_lazy_eviction) {
-    } config_set_bool_field(
-      "lazyfree-lazy-expire",server.lazyfree_lazy_expire) {
-    } config_set_bool_field(
-      "lazyfree-lazy-server-del",server.lazyfree_lazy_server_del) {
-    } config_set_bool_field(
-      "slave-lazy-flush",server.repl_slave_lazy_flush) {
-    } config_set_bool_field(
-      "replica-lazy-flush",server.repl_slave_lazy_flush) {
-    } config_set_bool_field(
-      "no-appendfsync-on-rewrite",server.aof_no_fsync_on_rewrite) {
-    } config_set_bool_field(
-      "dynamic-hz",server.dynamic_hz) {
-
-=======
->>>>>>> ee1cef18
     /* Numerical fields.
      * config_set_numerical_field(name,var,min,max) */
     } config_set_numerical_field(
@@ -1440,37 +1399,6 @@
     }
 
     config_get_bool_field("activedefrag", server.active_defrag_enabled);
-<<<<<<< HEAD
-    config_get_bool_field("jemalloc-bg-thread", server.jemalloc_bg_thread);
-    config_get_bool_field("protected-mode", server.protected_mode);
-    config_get_bool_field("gopher-enabled", server.gopher_enabled);
-    config_get_bool_field("io-threads-do-reads", server.io_threads_do_reads);
-    config_get_bool_field("repl-disable-tcp-nodelay",
-            server.repl_disable_tcp_nodelay);
-    config_get_bool_field("repl-diskless-sync",
-            server.repl_diskless_sync);
-    config_get_bool_field("aof-rewrite-incremental-fsync",
-            server.aof_rewrite_incremental_fsync);
-    config_get_bool_field("rdb-save-incremental-fsync",
-            server.rdb_save_incremental_fsync);
-    config_get_bool_field("aof-load-truncated",
-            server.aof_load_truncated);
-    config_get_bool_field("aof-use-rdb-preamble",
-            server.aof_use_rdb_preamble);
-    config_get_bool_field("lazyfree-lazy-eviction",
-            server.lazyfree_lazy_eviction);
-    config_get_bool_field("lazyfree-lazy-expire",
-            server.lazyfree_lazy_expire);
-    config_get_bool_field("lazyfree-lazy-server-del",
-            server.lazyfree_lazy_server_del);
-    config_get_bool_field("slave-lazy-flush",
-            server.repl_slave_lazy_flush);
-    config_get_bool_field("replica-lazy-flush",
-            server.repl_slave_lazy_flush);
-    config_get_bool_field("dynamic-hz",
-            server.dynamic_hz);
-=======
->>>>>>> ee1cef18
 
     /* Enum values */
     config_get_enum_field("maxmemory-policy",
@@ -2269,13 +2197,6 @@
     rewriteConfigNumericalOption(state,"zset-max-ziplist-value",server.zset_max_ziplist_value,OBJ_ZSET_MAX_ZIPLIST_VALUE);
     rewriteConfigNumericalOption(state,"hll-sparse-max-bytes",server.hll_sparse_max_bytes,CONFIG_DEFAULT_HLL_SPARSE_MAX_BYTES);
     rewriteConfigYesNoOption(state,"activedefrag",server.active_defrag_enabled,CONFIG_DEFAULT_ACTIVE_DEFRAG);
-<<<<<<< HEAD
-    rewriteConfigYesNoOption(state,"jemalloc-bg-thread",server.jemalloc_bg_thread,1);
-    rewriteConfigYesNoOption(state,"protected-mode",server.protected_mode,CONFIG_DEFAULT_PROTECTED_MODE);
-    rewriteConfigYesNoOption(state,"gopher-enabled",server.gopher_enabled,CONFIG_DEFAULT_GOPHER_ENABLED);
-    rewriteConfigYesNoOption(state,"io-threads-do-reads",server.io_threads_do_reads,CONFIG_DEFAULT_IO_THREADS_DO_READS);
-=======
->>>>>>> ee1cef18
     rewriteConfigClientoutputbufferlimitOption(state);
     rewriteConfigNumericalOption(state,"hz",server.config_hz,CONFIG_DEFAULT_HZ);
     rewriteConfigEnumOption(state,"supervised",server.supervised_mode,supervised_mode_enum,SUPERVISED_NONE);
