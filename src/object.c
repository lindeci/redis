--- conflicted
+++ resolved
@@ -93,11 +93,8 @@
 
 robj *createZsetObject(void) {
     zset *zs = zmalloc(sizeof(*zs));
-<<<<<<< HEAD
-=======
     robj *o;
 
->>>>>>> 2b886275
     zs->dict = dictCreate(&zsetDictType,NULL);
     zs->zsl = zslCreate();
     o = createObject(REDIS_ZSET,zs);
