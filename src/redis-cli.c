--- conflicted
+++ resolved
@@ -260,13 +260,8 @@
 
     config.raw_output = !strcasecmp(command,"info");
     if (!strcasecmp(command,"help")) {
-<<<<<<< HEAD
-        showInteractiveHelp();
+        output_help(--argc, ++argv);
         return REDIS_OK;
-=======
-        output_help(--argc, ++argv);
-        return 0;
->>>>>>> 5397f2b5
     }
     if (!strcasecmp(command,"shutdown")) config.shutdown = 1;
     if (!strcasecmp(command,"monitor")) config.monitor_mode = 1;
