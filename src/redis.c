--- conflicted
+++ resolved
@@ -1610,14 +1610,9 @@
     long long dirty, start = ustime(), duration;
 
     /* Sent the command to clients in MONITOR mode, only if the commands are
-<<<<<<< HEAD
-     * not geneated from reading an AOF. */
+     * not generated from reading an AOF. */
     if (!(c->flags & REDIS_HIDDEN) &&
         listLength(server.monitors) &&
-=======
-     * not generated from reading an AOF. */
-    if (listLength(server.monitors) &&
->>>>>>> c17a7f6f
         !server.loading &&
         !(c->cmd->flags & REDIS_CMD_SKIP_MONITOR))
     {
